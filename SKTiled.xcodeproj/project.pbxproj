// !$*UTF8*$!
{
	archiveVersion = 1;
	classes = {
	};
	objectVersion = 46;
	objects = {

/* Begin PBXBuildFile section */
<<<<<<< HEAD
		4C18F07A1D90A2CA009120A0 /* Assets.xcassets in Resources */ = {isa = PBXBuildFile; fileRef = 4CBA619F1D8A0ACF00B31FC1 /* Assets.xcassets */; };
		4C18F07B1D90A2CD009120A0 /* SKTiledDemoScene.swift in Sources */ = {isa = PBXBuildFile; fileRef = 4CBA61A01D8A0ACF00B31FC1 /* SKTiledDemoScene.swift */; };
		4C18F07C1D90A2CF009120A0 /* ButtonNode.swift in Sources */ = {isa = PBXBuildFile; fileRef = 4CD6D2DF1D8C82850083DA7B /* ButtonNode.swift */; };
		4C18F07D1D90A2D5009120A0 /* SKTiled+Extensions.swift in Sources */ = {isa = PBXBuildFile; fileRef = 4C88E1D71D8A4EBE00FCCFA3 /* SKTiled+Extensions.swift */; };
		4C18F07E1D90A2D5009120A0 /* SKTilemap+Debug.swift in Sources */ = {isa = PBXBuildFile; fileRef = 4C88E1D61D8A4EBE00FCCFA3 /* SKTilemap+Debug.swift */; };
		4C18F07F1D90A2D5009120A0 /* SKTilemap+Properties.swift in Sources */ = {isa = PBXBuildFile; fileRef = 4CBB6A9E1D8CBA8A00DB56F1 /* SKTilemap+Properties.swift */; };
		4C18F0801D90A2D5009120A0 /* SKTile.swift in Sources */ = {isa = PBXBuildFile; fileRef = 4C88E1D01D8A4EBE00FCCFA3 /* SKTile.swift */; };
		4C18F0811D90A2D5009120A0 /* SKTiledSceneCamera.swift in Sources */ = {isa = PBXBuildFile; fileRef = 4C88E1D21D8A4EBE00FCCFA3 /* SKTiledSceneCamera.swift */; };
		4C18F0821D90A2D5009120A0 /* SKTiledScene.swift in Sources */ = {isa = PBXBuildFile; fileRef = 4CBB6AA01D8CBB5B00DB56F1 /* SKTiledScene.swift */; };
		4C18F0831D90A2D5009120A0 /* SKTileLayer.swift in Sources */ = {isa = PBXBuildFile; fileRef = 4C88E1D41D8A4EBE00FCCFA3 /* SKTileLayer.swift */; };
		4C18F0841D90A2D5009120A0 /* SKTilemap.swift in Sources */ = {isa = PBXBuildFile; fileRef = 4C88E1D51D8A4EBE00FCCFA3 /* SKTilemap.swift */; };
		4C18F0851D90A2D5009120A0 /* SKTilemapParser.swift in Sources */ = {isa = PBXBuildFile; fileRef = 4C88E1D81D8A4EBE00FCCFA3 /* SKTilemapParser.swift */; };
		4C18F0861D90A2D5009120A0 /* SKTileObject.swift in Sources */ = {isa = PBXBuildFile; fileRef = 4C88E1D91D8A4EBE00FCCFA3 /* SKTileObject.swift */; };
		4C18F0871D90A2D5009120A0 /* SKTileset.swift in Sources */ = {isa = PBXBuildFile; fileRef = 4C88E1DA1D8A4EBE00FCCFA3 /* SKTileset.swift */; };
		4C18F0881D90A2D5009120A0 /* SKTilesetData.swift in Sources */ = {isa = PBXBuildFile; fileRef = 4C88E1DC1D8A4EBE00FCCFA3 /* SKTilesetData.swift */; };
		4C18F0891D90A2D5009120A0 /* SKTiledObject.swift in Sources */ = {isa = PBXBuildFile; fileRef = 4CBB6AA21D8CC2C100DB56F1 /* SKTiledObject.swift */; };
		4C18F08A1D90A2DE009120A0 /* DemoFiles.plist in Resources */ = {isa = PBXBuildFile; fileRef = 4CA3DA0D1D8AF07C001E165A /* DemoFiles.plist */; };
		4C18F08B1D90A2DE009120A0 /* hex1-65x65.tmx in Resources */ = {isa = PBXBuildFile; fileRef = 4CFEA35B1D8D04320055C150 /* hex1-65x65.tmx */; };
		4C18F08C1D90A2DE009120A0 /* isometric-16x8.tmx in Resources */ = {isa = PBXBuildFile; fileRef = 4CD6D2D81D8B9EA10083DA7B /* isometric-16x8.tmx */; };
		4C18F08D1D90A2DE009120A0 /* isometric-130x66.tmx in Resources */ = {isa = PBXBuildFile; fileRef = 4CD6D2D91D8B9EA10083DA7B /* isometric-130x66.tmx */; };
		4C18F08E1D90A2DE009120A0 /* ortho4-16x16.tmx in Resources */ = {isa = PBXBuildFile; fileRef = 4C88E1AA1D8A241F00FCCFA3 /* ortho4-16x16.tmx */; };
		4C18F08F1D90A2DE009120A0 /* roguelike-16x16.tmx in Resources */ = {isa = PBXBuildFile; fileRef = 4C88E18B1D8A1BC400FCCFA3 /* roguelike-16x16.tmx */; };
		4C18F0901D90A2DE009120A0 /* staggered-64x33.tmx in Resources */ = {isa = PBXBuildFile; fileRef = 4CFEA3561D8D02D20055C150 /* staggered-64x33.tmx */; };
		4C18F0911D90A2DE009120A0 /* hex-65x65-65x230.png in Resources */ = {isa = PBXBuildFile; fileRef = 4CFEA35A1D8D04320055C150 /* hex-65x65-65x230.png */; };
		4C18F0921D90A2DE009120A0 /* isometric-16x8.png in Resources */ = {isa = PBXBuildFile; fileRef = 4CD6D2D71D8B9EA10083DA7B /* isometric-16x8.png */; };
		4C18F0931D90A2DE009120A0 /* isometric-130x230.png in Resources */ = {isa = PBXBuildFile; fileRef = 4CD6D2DA1D8B9EA10083DA7B /* isometric-130x230.png */; };
		4C18F0941D90A2DE009120A0 /* ortho4-16x16.png in Resources */ = {isa = PBXBuildFile; fileRef = 4C88E1AC1D8A242F00FCCFA3 /* ortho4-16x16.png */; };
		4C18F0951D90A2DE009120A0 /* roguelike-16x16-anim.png in Resources */ = {isa = PBXBuildFile; fileRef = 4CBA61801D8A0A4600B31FC1 /* roguelike-16x16-anim.png */; };
		4C18F0961D90A2DE009120A0 /* staggered-64x192.png in Resources */ = {isa = PBXBuildFile; fileRef = 4CFEA3571D8D02D20055C150 /* staggered-64x192.png */; };
		4C18F0971D90A2DE009120A0 /* roguelike-16x16-anim.tsx in Resources */ = {isa = PBXBuildFile; fileRef = 4CD6D2D41D8B9DE20083DA7B /* roguelike-16x16-anim.tsx */; };
		4C18F0981D90A2EB009120A0 /* AppDelegate.swift in Sources */ = {isa = PBXBuildFile; fileRef = 4C18F0611D90A21F009120A0 /* AppDelegate.swift */; };
		4C18F0991D90A2EE009120A0 /* MainMenu.xib in Resources */ = {isa = PBXBuildFile; fileRef = 4C18F0621D90A21F009120A0 /* MainMenu.xib */; };
=======
		4C1557891D9E10D500A75036 /* isometric-64x32.png in Resources */ = {isa = PBXBuildFile; fileRef = 4C1557881D9E10D500A75036 /* isometric-64x32.png */; };
		4C15578A1D9E10D500A75036 /* isometric-64x32.png in Resources */ = {isa = PBXBuildFile; fileRef = 4C1557881D9E10D500A75036 /* isometric-64x32.png */; };
		4C17749A1D9097AC000C0AFD /* AppDelegate.swift in Sources */ = {isa = PBXBuildFile; fileRef = 4C1774951D9097AC000C0AFD /* AppDelegate.swift */; };
		4C17749B1D9097AC000C0AFD /* Main.storyboard in Resources */ = {isa = PBXBuildFile; fileRef = 4C1774961D9097AC000C0AFD /* Main.storyboard */; };
		4C17749C1D9097AC000C0AFD /* GameViewController.swift in Sources */ = {isa = PBXBuildFile; fileRef = 4C1774981D9097AC000C0AFD /* GameViewController.swift */; };
		4C17749E1D9097FE000C0AFD /* Assets.xcassets in Resources */ = {isa = PBXBuildFile; fileRef = 4CBA619F1D8A0ACF00B31FC1 /* Assets.xcassets */; };
		4C17749F1D90998C000C0AFD /* SKTiledDemoScene.swift in Sources */ = {isa = PBXBuildFile; fileRef = 4CBA61A01D8A0ACF00B31FC1 /* SKTiledDemoScene.swift */; };
		4C1774A01D90998F000C0AFD /* ButtonNode.swift in Sources */ = {isa = PBXBuildFile; fileRef = 4CD6D2DF1D8C82850083DA7B /* ButtonNode.swift */; };
		4C1774A11D90999C000C0AFD /* DemoFiles.plist in Resources */ = {isa = PBXBuildFile; fileRef = 4CA3DA0D1D8AF07C001E165A /* DemoFiles.plist */; };
		4C1774A21D90999C000C0AFD /* hex1-65x65.tmx in Resources */ = {isa = PBXBuildFile; fileRef = 4CFEA35B1D8D04320055C150 /* hex1-65x65.tmx */; };
		4C1774A41D90999C000C0AFD /* isometric-130x66.tmx in Resources */ = {isa = PBXBuildFile; fileRef = 4CD6D2D91D8B9EA10083DA7B /* isometric-130x66.tmx */; };
		4C1774A51D90999C000C0AFD /* ortho4-16x16.tmx in Resources */ = {isa = PBXBuildFile; fileRef = 4C88E1AA1D8A241F00FCCFA3 /* ortho4-16x16.tmx */; };
		4C1774A61D90999C000C0AFD /* roguelike-16x16.tmx in Resources */ = {isa = PBXBuildFile; fileRef = 4C88E18B1D8A1BC400FCCFA3 /* roguelike-16x16.tmx */; };
		4C1774A71D90999C000C0AFD /* staggered-64x33.tmx in Resources */ = {isa = PBXBuildFile; fileRef = 4CFEA3561D8D02D20055C150 /* staggered-64x33.tmx */; };
		4C1774A81D90999C000C0AFD /* hex-65x65-65x230.png in Resources */ = {isa = PBXBuildFile; fileRef = 4CFEA35A1D8D04320055C150 /* hex-65x65-65x230.png */; };
		4C1774A91D90999C000C0AFD /* isometric-16x8.png in Resources */ = {isa = PBXBuildFile; fileRef = 4CD6D2D71D8B9EA10083DA7B /* isometric-16x8.png */; };
		4C1774AA1D90999C000C0AFD /* isometric-130x230.png in Resources */ = {isa = PBXBuildFile; fileRef = 4CD6D2DA1D8B9EA10083DA7B /* isometric-130x230.png */; };
		4C1774AB1D90999C000C0AFD /* ortho4-16x16.png in Resources */ = {isa = PBXBuildFile; fileRef = 4C88E1AC1D8A242F00FCCFA3 /* ortho4-16x16.png */; };
		4C1774AC1D90999C000C0AFD /* roguelike-16x16-anim.png in Resources */ = {isa = PBXBuildFile; fileRef = 4CBA61801D8A0A4600B31FC1 /* roguelike-16x16-anim.png */; };
		4C1774AD1D90999C000C0AFD /* staggered-64x192.png in Resources */ = {isa = PBXBuildFile; fileRef = 4CFEA3571D8D02D20055C150 /* staggered-64x192.png */; };
		4C1774AE1D90999C000C0AFD /* roguelike-16x16-anim.tsx in Resources */ = {isa = PBXBuildFile; fileRef = 4CD6D2D41D8B9DE20083DA7B /* roguelike-16x16-anim.tsx */; };
		4C1774AF1D9099A3000C0AFD /* SKTiled+Extensions.swift in Sources */ = {isa = PBXBuildFile; fileRef = 4C88E1D71D8A4EBE00FCCFA3 /* SKTiled+Extensions.swift */; };
		4C1774B01D9099A3000C0AFD /* SKTilemap+Properties.swift in Sources */ = {isa = PBXBuildFile; fileRef = 4CBB6A9E1D8CBA8A00DB56F1 /* SKTilemap+Properties.swift */; };
		4C1774B11D9099A3000C0AFD /* SKTile.swift in Sources */ = {isa = PBXBuildFile; fileRef = 4C88E1D01D8A4EBE00FCCFA3 /* SKTile.swift */; };
		4C1774B21D9099A3000C0AFD /* SKTiledSceneCamera.swift in Sources */ = {isa = PBXBuildFile; fileRef = 4C88E1D21D8A4EBE00FCCFA3 /* SKTiledSceneCamera.swift */; };
		4C1774B31D9099A3000C0AFD /* SKTiledScene.swift in Sources */ = {isa = PBXBuildFile; fileRef = 4CBB6AA01D8CBB5B00DB56F1 /* SKTiledScene.swift */; };
		4C1774B41D9099A3000C0AFD /* SKTileLayer.swift in Sources */ = {isa = PBXBuildFile; fileRef = 4C88E1D41D8A4EBE00FCCFA3 /* SKTileLayer.swift */; };
		4C1774B51D9099A3000C0AFD /* SKTilemap.swift in Sources */ = {isa = PBXBuildFile; fileRef = 4C88E1D51D8A4EBE00FCCFA3 /* SKTilemap.swift */; };
		4C1774B61D9099A3000C0AFD /* SKTilemapParser.swift in Sources */ = {isa = PBXBuildFile; fileRef = 4C88E1D81D8A4EBE00FCCFA3 /* SKTilemapParser.swift */; };
		4C1774B71D9099A3000C0AFD /* SKTileObject.swift in Sources */ = {isa = PBXBuildFile; fileRef = 4C88E1D91D8A4EBE00FCCFA3 /* SKTileObject.swift */; };
		4C1774B81D9099A3000C0AFD /* SKTileset.swift in Sources */ = {isa = PBXBuildFile; fileRef = 4C88E1DA1D8A4EBE00FCCFA3 /* SKTileset.swift */; };
		4C1774B91D9099A3000C0AFD /* SKTilesetData.swift in Sources */ = {isa = PBXBuildFile; fileRef = 4C88E1DC1D8A4EBE00FCCFA3 /* SKTilesetData.swift */; };
		4C1774BA1D9099A3000C0AFD /* SKTiledObject.swift in Sources */ = {isa = PBXBuildFile; fileRef = 4CBB6AA21D8CC2C100DB56F1 /* SKTiledObject.swift */; };
>>>>>>> 04af93da
		4C88E18C1D8A1BC400FCCFA3 /* roguelike-16x16.tmx in Resources */ = {isa = PBXBuildFile; fileRef = 4C88E18B1D8A1BC400FCCFA3 /* roguelike-16x16.tmx */; };
		4C88E1AB1D8A241F00FCCFA3 /* ortho4-16x16.tmx in Resources */ = {isa = PBXBuildFile; fileRef = 4C88E1AA1D8A241F00FCCFA3 /* ortho4-16x16.tmx */; };
		4C88E1AD1D8A242F00FCCFA3 /* ortho4-16x16.png in Resources */ = {isa = PBXBuildFile; fileRef = 4C88E1AC1D8A242F00FCCFA3 /* ortho4-16x16.png */; };
		4C88E1DE1D8A4EBE00FCCFA3 /* SKTile.swift in Sources */ = {isa = PBXBuildFile; fileRef = 4C88E1D01D8A4EBE00FCCFA3 /* SKTile.swift */; };
		4C88E1E01D8A4EBE00FCCFA3 /* SKTiledSceneCamera.swift in Sources */ = {isa = PBXBuildFile; fileRef = 4C88E1D21D8A4EBE00FCCFA3 /* SKTiledSceneCamera.swift */; };
		4C88E1E21D8A4EBE00FCCFA3 /* SKTileLayer.swift in Sources */ = {isa = PBXBuildFile; fileRef = 4C88E1D41D8A4EBE00FCCFA3 /* SKTileLayer.swift */; };
		4C88E1E31D8A4EBE00FCCFA3 /* SKTilemap.swift in Sources */ = {isa = PBXBuildFile; fileRef = 4C88E1D51D8A4EBE00FCCFA3 /* SKTilemap.swift */; };
		4C88E1E51D8A4EBE00FCCFA3 /* SKTiled+Extensions.swift in Sources */ = {isa = PBXBuildFile; fileRef = 4C88E1D71D8A4EBE00FCCFA3 /* SKTiled+Extensions.swift */; };
		4C88E1E61D8A4EBE00FCCFA3 /* SKTilemapParser.swift in Sources */ = {isa = PBXBuildFile; fileRef = 4C88E1D81D8A4EBE00FCCFA3 /* SKTilemapParser.swift */; };
		4C88E1E71D8A4EBE00FCCFA3 /* SKTileObject.swift in Sources */ = {isa = PBXBuildFile; fileRef = 4C88E1D91D8A4EBE00FCCFA3 /* SKTileObject.swift */; };
		4C88E1E81D8A4EBE00FCCFA3 /* SKTileset.swift in Sources */ = {isa = PBXBuildFile; fileRef = 4C88E1DA1D8A4EBE00FCCFA3 /* SKTileset.swift */; };
		4C88E1EA1D8A4EBE00FCCFA3 /* SKTilesetData.swift in Sources */ = {isa = PBXBuildFile; fileRef = 4C88E1DC1D8A4EBE00FCCFA3 /* SKTilesetData.swift */; };
		4CA3DA0E1D8AF07C001E165A /* DemoFiles.plist in Resources */ = {isa = PBXBuildFile; fileRef = 4CA3DA0D1D8AF07C001E165A /* DemoFiles.plist */; };
		4CBA61831D8A0A4600B31FC1 /* roguelike-16x16-anim.png in Resources */ = {isa = PBXBuildFile; fileRef = 4CBA61801D8A0A4600B31FC1 /* roguelike-16x16-anim.png */; };
		4CBA618E1D8A0A5700B31FC1 /* AppDelegate.swift in Sources */ = {isa = PBXBuildFile; fileRef = 4CBA61861D8A0A5700B31FC1 /* AppDelegate.swift */; };
		4CBA618F1D8A0A5700B31FC1 /* LaunchScreen.storyboard in Resources */ = {isa = PBXBuildFile; fileRef = 4CBA61871D8A0A5700B31FC1 /* LaunchScreen.storyboard */; };
		4CBA61901D8A0A5700B31FC1 /* Main.storyboard in Resources */ = {isa = PBXBuildFile; fileRef = 4CBA61891D8A0A5700B31FC1 /* Main.storyboard */; };
		4CBA61911D8A0A5700B31FC1 /* GameViewController.swift in Sources */ = {isa = PBXBuildFile; fileRef = 4CBA618B1D8A0A5700B31FC1 /* GameViewController.swift */; };
		4CBA61A11D8A0ACF00B31FC1 /* Assets.xcassets in Resources */ = {isa = PBXBuildFile; fileRef = 4CBA619F1D8A0ACF00B31FC1 /* Assets.xcassets */; };
		4CBA61A21D8A0ACF00B31FC1 /* SKTiledDemoScene.swift in Sources */ = {isa = PBXBuildFile; fileRef = 4CBA61A01D8A0ACF00B31FC1 /* SKTiledDemoScene.swift */; };
		4CBB6A9F1D8CBA8A00DB56F1 /* SKTilemap+Properties.swift in Sources */ = {isa = PBXBuildFile; fileRef = 4CBB6A9E1D8CBA8A00DB56F1 /* SKTilemap+Properties.swift */; };
		4CBB6AA11D8CBB5B00DB56F1 /* SKTiledScene.swift in Sources */ = {isa = PBXBuildFile; fileRef = 4CBB6AA01D8CBB5B00DB56F1 /* SKTiledScene.swift */; };
		4CBB6AA31D8CC2C100DB56F1 /* SKTiledObject.swift in Sources */ = {isa = PBXBuildFile; fileRef = 4CBB6AA21D8CC2C100DB56F1 /* SKTiledObject.swift */; };
		4CD6D2D51D8B9DE20083DA7B /* roguelike-16x16-anim.tsx in Resources */ = {isa = PBXBuildFile; fileRef = 4CD6D2D41D8B9DE20083DA7B /* roguelike-16x16-anim.tsx */; };
		4CD6D2DB1D8B9EA10083DA7B /* isometric-16x8.png in Resources */ = {isa = PBXBuildFile; fileRef = 4CD6D2D71D8B9EA10083DA7B /* isometric-16x8.png */; };
		4CD6D2DD1D8B9EA10083DA7B /* isometric-130x66.tmx in Resources */ = {isa = PBXBuildFile; fileRef = 4CD6D2D91D8B9EA10083DA7B /* isometric-130x66.tmx */; };
		4CD6D2DE1D8B9EA10083DA7B /* isometric-130x230.png in Resources */ = {isa = PBXBuildFile; fileRef = 4CD6D2DA1D8B9EA10083DA7B /* isometric-130x230.png */; };
		4CD6D2E01D8C82850083DA7B /* ButtonNode.swift in Sources */ = {isa = PBXBuildFile; fileRef = 4CD6D2DF1D8C82850083DA7B /* ButtonNode.swift */; };
		4CFEA3581D8D02D20055C150 /* staggered-64x33.tmx in Resources */ = {isa = PBXBuildFile; fileRef = 4CFEA3561D8D02D20055C150 /* staggered-64x33.tmx */; };
		4CFEA3591D8D02D20055C150 /* staggered-64x192.png in Resources */ = {isa = PBXBuildFile; fileRef = 4CFEA3571D8D02D20055C150 /* staggered-64x192.png */; };
		4CFEA35C1D8D04320055C150 /* hex-65x65-65x230.png in Resources */ = {isa = PBXBuildFile; fileRef = 4CFEA35A1D8D04320055C150 /* hex-65x65-65x230.png */; };
		4CFEA35D1D8D04320055C150 /* hex1-65x65.tmx in Resources */ = {isa = PBXBuildFile; fileRef = 4CFEA35B1D8D04320055C150 /* hex1-65x65.tmx */; };
/* End PBXBuildFile section */

/* Begin PBXFileReference section */
<<<<<<< HEAD
		4C18F0611D90A21F009120A0 /* AppDelegate.swift */ = {isa = PBXFileReference; lastKnownFileType = sourcecode.swift; path = AppDelegate.swift; sourceTree = "<group>"; };
		4C18F0631D90A21F009120A0 /* Base */ = {isa = PBXFileReference; lastKnownFileType = file.xib; name = Base; path = Base.lproj/MainMenu.xib; sourceTree = "<group>"; };
		4C18F0641D90A21F009120A0 /* Info.plist */ = {isa = PBXFileReference; lastKnownFileType = text.plist.xml; path = Info.plist; sourceTree = "<group>"; };
		4C18F0691D90A2BF009120A0 /* SKTiled.app */ = {isa = PBXFileReference; explicitFileType = wrapper.application; includeInIndex = 0; path = SKTiled.app; sourceTree = BUILT_PRODUCTS_DIR; };
=======
		4C1557881D9E10D500A75036 /* isometric-64x32.png */ = {isa = PBXFileReference; lastKnownFileType = image.png; path = "isometric-64x32.png"; sourceTree = "<group>"; };
		4C17747F1D909740000C0AFD /* SKTiled.app */ = {isa = PBXFileReference; explicitFileType = wrapper.application; includeInIndex = 0; path = SKTiled.app; sourceTree = BUILT_PRODUCTS_DIR; };
		4C1774951D9097AC000C0AFD /* AppDelegate.swift */ = {isa = PBXFileReference; fileEncoding = 4; lastKnownFileType = sourcecode.swift; path = AppDelegate.swift; sourceTree = "<group>"; };
		4C1774971D9097AC000C0AFD /* Base */ = {isa = PBXFileReference; lastKnownFileType = file.storyboard; name = Base; path = Base.lproj/Main.storyboard; sourceTree = "<group>"; };
		4C1774981D9097AC000C0AFD /* GameViewController.swift */ = {isa = PBXFileReference; fileEncoding = 4; lastKnownFileType = sourcecode.swift; path = GameViewController.swift; sourceTree = "<group>"; };
		4C1774991D9097AC000C0AFD /* Info.plist */ = {isa = PBXFileReference; fileEncoding = 4; lastKnownFileType = text.plist.xml; path = Info.plist; sourceTree = "<group>"; };
>>>>>>> 04af93da
		4C88E18B1D8A1BC400FCCFA3 /* roguelike-16x16.tmx */ = {isa = PBXFileReference; fileEncoding = 4; lastKnownFileType = text.xml; path = "roguelike-16x16.tmx"; sourceTree = "<group>"; };
		4C88E1AA1D8A241F00FCCFA3 /* ortho4-16x16.tmx */ = {isa = PBXFileReference; fileEncoding = 4; lastKnownFileType = text.xml; path = "ortho4-16x16.tmx"; sourceTree = "<group>"; };
		4C88E1AC1D8A242F00FCCFA3 /* ortho4-16x16.png */ = {isa = PBXFileReference; lastKnownFileType = image.png; path = "ortho4-16x16.png"; sourceTree = "<group>"; };
		4C88E1D01D8A4EBE00FCCFA3 /* SKTile.swift */ = {isa = PBXFileReference; fileEncoding = 4; lastKnownFileType = sourcecode.swift; path = SKTile.swift; sourceTree = "<group>"; };
		4C88E1D21D8A4EBE00FCCFA3 /* SKTiledSceneCamera.swift */ = {isa = PBXFileReference; fileEncoding = 4; lastKnownFileType = sourcecode.swift; path = SKTiledSceneCamera.swift; sourceTree = "<group>"; };
		4C88E1D41D8A4EBE00FCCFA3 /* SKTileLayer.swift */ = {isa = PBXFileReference; fileEncoding = 4; lastKnownFileType = sourcecode.swift; path = SKTileLayer.swift; sourceTree = "<group>"; };
		4C88E1D51D8A4EBE00FCCFA3 /* SKTilemap.swift */ = {isa = PBXFileReference; fileEncoding = 4; lastKnownFileType = sourcecode.swift; path = SKTilemap.swift; sourceTree = "<group>"; };
		4C88E1D71D8A4EBE00FCCFA3 /* SKTiled+Extensions.swift */ = {isa = PBXFileReference; fileEncoding = 4; lastKnownFileType = sourcecode.swift; path = "SKTiled+Extensions.swift"; sourceTree = "<group>"; };
		4C88E1D81D8A4EBE00FCCFA3 /* SKTilemapParser.swift */ = {isa = PBXFileReference; fileEncoding = 4; lastKnownFileType = sourcecode.swift; path = SKTilemapParser.swift; sourceTree = "<group>"; };
		4C88E1D91D8A4EBE00FCCFA3 /* SKTileObject.swift */ = {isa = PBXFileReference; fileEncoding = 4; lastKnownFileType = sourcecode.swift; path = SKTileObject.swift; sourceTree = "<group>"; };
		4C88E1DA1D8A4EBE00FCCFA3 /* SKTileset.swift */ = {isa = PBXFileReference; fileEncoding = 4; lastKnownFileType = sourcecode.swift; path = SKTileset.swift; sourceTree = "<group>"; };
		4C88E1DC1D8A4EBE00FCCFA3 /* SKTilesetData.swift */ = {isa = PBXFileReference; fileEncoding = 4; lastKnownFileType = sourcecode.swift; path = SKTilesetData.swift; sourceTree = "<group>"; };
		4CA3DA0D1D8AF07C001E165A /* DemoFiles.plist */ = {isa = PBXFileReference; fileEncoding = 4; lastKnownFileType = text.plist.xml; path = DemoFiles.plist; sourceTree = "<group>"; };
		4CBA61651D8A048200B31FC1 /* SKTiled.app */ = {isa = PBXFileReference; explicitFileType = wrapper.application; includeInIndex = 0; path = SKTiled.app; sourceTree = BUILT_PRODUCTS_DIR; };
		4CBA617E1D8A0A3900B31FC1 /* README.md */ = {isa = PBXFileReference; lastKnownFileType = net.daringfireball.markdown; path = README.md; sourceTree = "<group>"; };
		4CBA61801D8A0A4600B31FC1 /* roguelike-16x16-anim.png */ = {isa = PBXFileReference; lastKnownFileType = image.png; path = "roguelike-16x16-anim.png"; sourceTree = "<group>"; };
		4CBA61861D8A0A5700B31FC1 /* AppDelegate.swift */ = {isa = PBXFileReference; fileEncoding = 4; lastKnownFileType = sourcecode.swift; path = AppDelegate.swift; sourceTree = "<group>"; };
		4CBA61881D8A0A5700B31FC1 /* Base */ = {isa = PBXFileReference; lastKnownFileType = file.storyboard; name = Base; path = Base.lproj/LaunchScreen.storyboard; sourceTree = "<group>"; };
		4CBA618A1D8A0A5700B31FC1 /* Base */ = {isa = PBXFileReference; lastKnownFileType = file.storyboard; name = Base; path = Base.lproj/Main.storyboard; sourceTree = "<group>"; };
		4CBA618B1D8A0A5700B31FC1 /* GameViewController.swift */ = {isa = PBXFileReference; fileEncoding = 4; lastKnownFileType = sourcecode.swift; path = GameViewController.swift; sourceTree = "<group>"; };
		4CBA618C1D8A0A5700B31FC1 /* Info.plist */ = {isa = PBXFileReference; fileEncoding = 4; lastKnownFileType = text.plist.xml; path = Info.plist; sourceTree = "<group>"; };
		4CBA619F1D8A0ACF00B31FC1 /* Assets.xcassets */ = {isa = PBXFileReference; lastKnownFileType = folder.assetcatalog; path = Assets.xcassets; sourceTree = "<group>"; };
		4CBA61A01D8A0ACF00B31FC1 /* SKTiledDemoScene.swift */ = {isa = PBXFileReference; fileEncoding = 4; lastKnownFileType = sourcecode.swift; path = SKTiledDemoScene.swift; sourceTree = "<group>"; };
		4CBB6A9E1D8CBA8A00DB56F1 /* SKTilemap+Properties.swift */ = {isa = PBXFileReference; fileEncoding = 4; lastKnownFileType = sourcecode.swift; path = "SKTilemap+Properties.swift"; sourceTree = "<group>"; };
		4CBB6AA01D8CBB5B00DB56F1 /* SKTiledScene.swift */ = {isa = PBXFileReference; fileEncoding = 4; lastKnownFileType = sourcecode.swift; path = SKTiledScene.swift; sourceTree = "<group>"; };
		4CBB6AA21D8CC2C100DB56F1 /* SKTiledObject.swift */ = {isa = PBXFileReference; fileEncoding = 4; lastKnownFileType = sourcecode.swift; path = SKTiledObject.swift; sourceTree = "<group>"; };
		4CD6D2D41D8B9DE20083DA7B /* roguelike-16x16-anim.tsx */ = {isa = PBXFileReference; fileEncoding = 4; lastKnownFileType = text.xml; path = "roguelike-16x16-anim.tsx"; sourceTree = "<group>"; };
		4CD6D2D71D8B9EA10083DA7B /* isometric-16x8.png */ = {isa = PBXFileReference; lastKnownFileType = image.png; path = "isometric-16x8.png"; sourceTree = "<group>"; };
		4CD6D2D91D8B9EA10083DA7B /* isometric-130x66.tmx */ = {isa = PBXFileReference; fileEncoding = 4; lastKnownFileType = text.xml; path = "isometric-130x66.tmx"; sourceTree = "<group>"; };
		4CD6D2DA1D8B9EA10083DA7B /* isometric-130x230.png */ = {isa = PBXFileReference; lastKnownFileType = image.png; path = "isometric-130x230.png"; sourceTree = "<group>"; };
		4CD6D2DF1D8C82850083DA7B /* ButtonNode.swift */ = {isa = PBXFileReference; fileEncoding = 4; lastKnownFileType = sourcecode.swift; path = ButtonNode.swift; sourceTree = "<group>"; };
		4CFEA3561D8D02D20055C150 /* staggered-64x33.tmx */ = {isa = PBXFileReference; fileEncoding = 4; lastKnownFileType = text.xml; path = "staggered-64x33.tmx"; sourceTree = "<group>"; };
		4CFEA3571D8D02D20055C150 /* staggered-64x192.png */ = {isa = PBXFileReference; lastKnownFileType = image.png; path = "staggered-64x192.png"; sourceTree = "<group>"; };
		4CFEA35A1D8D04320055C150 /* hex-65x65-65x230.png */ = {isa = PBXFileReference; lastKnownFileType = image.png; path = "hex-65x65-65x230.png"; sourceTree = "<group>"; };
		4CFEA35B1D8D04320055C150 /* hex1-65x65.tmx */ = {isa = PBXFileReference; fileEncoding = 4; lastKnownFileType = text.xml; path = "hex1-65x65.tmx"; sourceTree = "<group>"; };
/* End PBXFileReference section */

/* Begin PBXFrameworksBuildPhase section */
<<<<<<< HEAD
		4C18F0661D90A2BF009120A0 /* Frameworks */ = {
=======
		4C17747C1D909740000C0AFD /* Frameworks */ = {
>>>>>>> 04af93da
			isa = PBXFrameworksBuildPhase;
			buildActionMask = 2147483647;
			files = (
			);
			runOnlyForDeploymentPostprocessing = 0;
		};
		4CBA61621D8A048200B31FC1 /* Frameworks */ = {
			isa = PBXFrameworksBuildPhase;
			buildActionMask = 2147483647;
			files = (
			);
			runOnlyForDeploymentPostprocessing = 0;
		};
/* End PBXFrameworksBuildPhase section */

/* Begin PBXGroup section */
<<<<<<< HEAD
		4C18F0601D90A21F009120A0 /* macOS */ = {
			isa = PBXGroup;
			children = (
				4C18F0611D90A21F009120A0 /* AppDelegate.swift */,
				4C18F0621D90A21F009120A0 /* MainMenu.xib */,
				4C18F0641D90A21F009120A0 /* Info.plist */,
=======
		4C1774941D9097AC000C0AFD /* macOS */ = {
			isa = PBXGroup;
			children = (
				4C1774951D9097AC000C0AFD /* AppDelegate.swift */,
				4C1774961D9097AC000C0AFD /* Main.storyboard */,
				4C1774981D9097AC000C0AFD /* GameViewController.swift */,
				4C1774991D9097AC000C0AFD /* Info.plist */,
>>>>>>> 04af93da
			);
			name = macOS;
			path = Swift/macOS;
			sourceTree = "<group>";
		};
		4C88E1A71D8A1E8F00FCCFA3 /* Extensions */ = {
			isa = PBXGroup;
			children = (
				4C88E1D71D8A4EBE00FCCFA3 /* SKTiled+Extensions.swift */,
				4CBB6A9E1D8CBA8A00DB56F1 /* SKTilemap+Properties.swift */,
			);
			name = Extensions;
			sourceTree = "<group>";
		};
		4CBA615C1D8A048200B31FC1 = {
			isa = PBXGroup;
			children = (
				4CBA617E1D8A0A3900B31FC1 /* README.md */,
				4CBA61931D8A0A6C00B31FC1 /* SKTiled */,
				4CBA617F1D8A0A4600B31FC1 /* Resources */,
				4CBA619E1D8A0ACF00B31FC1 /* Shared */,
				4CBA61851D8A0A5700B31FC1 /* iOS */,
<<<<<<< HEAD
				4C18F0601D90A21F009120A0 /* macOS */,
=======
				4C1774941D9097AC000C0AFD /* macOS */,
>>>>>>> 04af93da
				4CBA61661D8A048200B31FC1 /* Products */,
			);
			sourceTree = "<group>";
		};
		4CBA61661D8A048200B31FC1 /* Products */ = {
			isa = PBXGroup;
			children = (
				4CBA61651D8A048200B31FC1 /* SKTiled.app */,
<<<<<<< HEAD
				4C18F0691D90A2BF009120A0 /* SKTiled.app */,
=======
				4C17747F1D909740000C0AFD /* SKTiled.app */,
>>>>>>> 04af93da
			);
			name = Products;
			sourceTree = "<group>";
		};
		4CBA617F1D8A0A4600B31FC1 /* Resources */ = {
			isa = PBXGroup;
			children = (
				4CA3DA0D1D8AF07C001E165A /* DemoFiles.plist */,
				4CFEA35B1D8D04320055C150 /* hex1-65x65.tmx */,
<<<<<<< HEAD
				4CD6D2D81D8B9EA10083DA7B /* isometric-16x8.tmx */,
=======
>>>>>>> 04af93da
				4CD6D2D91D8B9EA10083DA7B /* isometric-130x66.tmx */,
				4C88E1AA1D8A241F00FCCFA3 /* ortho4-16x16.tmx */,
				4C88E18B1D8A1BC400FCCFA3 /* roguelike-16x16.tmx */,
				4CFEA3561D8D02D20055C150 /* staggered-64x33.tmx */,
				4CDF67CC1D8AE84300589457 /* png */,
				4CD6D2D61D8B9DE50083DA7B /* tsx */,
			);
			path = Resources;
			sourceTree = "<group>";
		};
		4CBA61851D8A0A5700B31FC1 /* iOS */ = {
			isa = PBXGroup;
			children = (
				4CBA61861D8A0A5700B31FC1 /* AppDelegate.swift */,
				4CBA61871D8A0A5700B31FC1 /* LaunchScreen.storyboard */,
				4CBA61891D8A0A5700B31FC1 /* Main.storyboard */,
				4CBA618B1D8A0A5700B31FC1 /* GameViewController.swift */,
				4CBA618C1D8A0A5700B31FC1 /* Info.plist */,
			);
			name = iOS;
			path = Swift/iOS;
			sourceTree = "<group>";
		};
		4CBA61931D8A0A6C00B31FC1 /* SKTiled */ = {
			isa = PBXGroup;
			children = (
				4C88E1A71D8A1E8F00FCCFA3 /* Extensions */,
				4C88E1D01D8A4EBE00FCCFA3 /* SKTile.swift */,
				4C88E1D21D8A4EBE00FCCFA3 /* SKTiledSceneCamera.swift */,
				4CBB6AA01D8CBB5B00DB56F1 /* SKTiledScene.swift */,
				4C88E1D41D8A4EBE00FCCFA3 /* SKTileLayer.swift */,
				4C88E1D51D8A4EBE00FCCFA3 /* SKTilemap.swift */,
				4C88E1D81D8A4EBE00FCCFA3 /* SKTilemapParser.swift */,
				4C88E1D91D8A4EBE00FCCFA3 /* SKTileObject.swift */,
				4C88E1DA1D8A4EBE00FCCFA3 /* SKTileset.swift */,
				4C88E1DC1D8A4EBE00FCCFA3 /* SKTilesetData.swift */,
				4CBB6AA21D8CC2C100DB56F1 /* SKTiledObject.swift */,
			);
			name = SKTiled;
			path = Swift/SKTiled;
			sourceTree = "<group>";
		};
		4CBA619E1D8A0ACF00B31FC1 /* Shared */ = {
			isa = PBXGroup;
			children = (
				4CBA619F1D8A0ACF00B31FC1 /* Assets.xcassets */,
				4CBA61A01D8A0ACF00B31FC1 /* SKTiledDemoScene.swift */,
				4CD6D2DF1D8C82850083DA7B /* ButtonNode.swift */,
			);
			name = Shared;
			path = Swift/Shared;
			sourceTree = "<group>";
		};
		4CD6D2D61D8B9DE50083DA7B /* tsx */ = {
			isa = PBXGroup;
			children = (
				4CD6D2D41D8B9DE20083DA7B /* roguelike-16x16-anim.tsx */,
			);
			name = tsx;
			sourceTree = "<group>";
		};
		4CDF67CC1D8AE84300589457 /* png */ = {
			isa = PBXGroup;
			children = (
<<<<<<< HEAD
=======
				4C1557881D9E10D500A75036 /* isometric-64x32.png */,
>>>>>>> 04af93da
				4CFEA35A1D8D04320055C150 /* hex-65x65-65x230.png */,
				4CD6D2D71D8B9EA10083DA7B /* isometric-16x8.png */,
				4CD6D2DA1D8B9EA10083DA7B /* isometric-130x230.png */,
				4C88E1AC1D8A242F00FCCFA3 /* ortho4-16x16.png */,
				4CBA61801D8A0A4600B31FC1 /* roguelike-16x16-anim.png */,
				4CFEA3571D8D02D20055C150 /* staggered-64x192.png */,
			);
			name = png;
			sourceTree = "<group>";
		};
/* End PBXGroup section */

/* Begin PBXNativeTarget section */
<<<<<<< HEAD
		4C18F0681D90A2BF009120A0 /* macOS */ = {
			isa = PBXNativeTarget;
			buildConfigurationList = 4C18F0771D90A2BF009120A0 /* Build configuration list for PBXNativeTarget "macOS" */;
			buildPhases = (
				4C18F0651D90A2BF009120A0 /* Sources */,
				4C18F0661D90A2BF009120A0 /* Frameworks */,
				4C18F0671D90A2BF009120A0 /* Resources */,
			);
			buildRules = (
			);
			dependencies = (
			);
			name = macOS;
			productName = SKTiled;
			productReference = 4C18F0691D90A2BF009120A0 /* SKTiled.app */;
			productType = "com.apple.product-type.application";
		};
		4CBA61641D8A048200B31FC1 /* iOS */ = {
			isa = PBXNativeTarget;
=======
		4C17747E1D909740000C0AFD /* macOS */ = {
			isa = PBXNativeTarget;
			buildConfigurationList = 4C1774911D909740000C0AFD /* Build configuration list for PBXNativeTarget "macOS" */;
			buildPhases = (
				4C17747B1D909740000C0AFD /* Sources */,
				4C17747C1D909740000C0AFD /* Frameworks */,
				4C17747D1D909740000C0AFD /* Resources */,
			);
			buildRules = (
			);
			dependencies = (
			);
			name = macOS;
			productName = SKTiled;
			productReference = 4C17747F1D909740000C0AFD /* SKTiled.app */;
			productType = "com.apple.product-type.application";
		};
		4CBA61641D8A048200B31FC1 /* iOS */ = {
			isa = PBXNativeTarget;
>>>>>>> 04af93da
			buildConfigurationList = 4CBA617B1D8A048300B31FC1 /* Build configuration list for PBXNativeTarget "iOS" */;
			buildPhases = (
				4CBA61611D8A048200B31FC1 /* Sources */,
				4CBA61621D8A048200B31FC1 /* Frameworks */,
				4CBA61631D8A048200B31FC1 /* Resources */,
			);
			buildRules = (
			);
			dependencies = (
			);
			name = iOS;
			productName = SKTiled;
			productReference = 4CBA61651D8A048200B31FC1 /* SKTiled.app */;
			productType = "com.apple.product-type.application";
		};
/* End PBXNativeTarget section */

/* Begin PBXProject section */
		4CBA615D1D8A048200B31FC1 /* Project object */ = {
			isa = PBXProject;
			attributes = {
<<<<<<< HEAD
				LastSwiftUpdateCheck = 0730;
				LastUpgradeCheck = 0800;
				ORGANIZATIONNAME = "Michael Fessenden";
				TargetAttributes = {
					4C18F0681D90A2BF009120A0 = {
						CreatedOnToolsVersion = 7.3.1;
						DevelopmentTeam = 747QKN4G7U;
						ProvisioningStyle = Manual;
=======
				LastSwiftUpdateCheck = 0800;
				LastUpgradeCheck = 0730;
				ORGANIZATIONNAME = "Michael Fessenden";
				TargetAttributes = {
					4C17747E1D909740000C0AFD = {
						CreatedOnToolsVersion = 8.0;
						DevelopmentTeam = 747QKN4G7U;
						ProvisioningStyle = Automatic;
>>>>>>> 04af93da
					};
					4CBA61641D8A048200B31FC1 = {
						CreatedOnToolsVersion = 7.3;
						DevelopmentTeam = 747QKN4G7U;
						LastSwiftMigration = 0800;
					};
				};
			};
			buildConfigurationList = 4CBA61601D8A048200B31FC1 /* Build configuration list for PBXProject "SKTiled" */;
			compatibilityVersion = "Xcode 3.2";
			developmentRegion = English;
			hasScannedForEncodings = 0;
			knownRegions = (
				en,
				Base,
			);
			mainGroup = 4CBA615C1D8A048200B31FC1;
			productRefGroup = 4CBA61661D8A048200B31FC1 /* Products */;
			projectDirPath = "";
			projectRoot = "";
			targets = (
				4CBA61641D8A048200B31FC1 /* iOS */,
<<<<<<< HEAD
				4C18F0681D90A2BF009120A0 /* macOS */,
=======
				4C17747E1D909740000C0AFD /* macOS */,
>>>>>>> 04af93da
			);
		};
/* End PBXProject section */

/* Begin PBXResourcesBuildPhase section */
<<<<<<< HEAD
		4C18F0671D90A2BF009120A0 /* Resources */ = {
			isa = PBXResourcesBuildPhase;
			buildActionMask = 2147483647;
			files = (
				4C18F0911D90A2DE009120A0 /* hex-65x65-65x230.png in Resources */,
				4C18F0991D90A2EE009120A0 /* MainMenu.xib in Resources */,
				4C18F0961D90A2DE009120A0 /* staggered-64x192.png in Resources */,
				4C18F08C1D90A2DE009120A0 /* isometric-16x8.tmx in Resources */,
				4C18F0931D90A2DE009120A0 /* isometric-130x230.png in Resources */,
				4C18F0971D90A2DE009120A0 /* roguelike-16x16-anim.tsx in Resources */,
				4C18F0921D90A2DE009120A0 /* isometric-16x8.png in Resources */,
				4C18F08E1D90A2DE009120A0 /* ortho4-16x16.tmx in Resources */,
				4C18F0951D90A2DE009120A0 /* roguelike-16x16-anim.png in Resources */,
				4C18F08F1D90A2DE009120A0 /* roguelike-16x16.tmx in Resources */,
				4C18F0901D90A2DE009120A0 /* staggered-64x33.tmx in Resources */,
				4C18F0941D90A2DE009120A0 /* ortho4-16x16.png in Resources */,
				4C18F08A1D90A2DE009120A0 /* DemoFiles.plist in Resources */,
				4C18F07A1D90A2CA009120A0 /* Assets.xcassets in Resources */,
				4C18F08B1D90A2DE009120A0 /* hex1-65x65.tmx in Resources */,
				4C18F08D1D90A2DE009120A0 /* isometric-130x66.tmx in Resources */,
=======
		4C17747D1D909740000C0AFD /* Resources */ = {
			isa = PBXResourcesBuildPhase;
			buildActionMask = 2147483647;
			files = (
				4C1774AC1D90999C000C0AFD /* roguelike-16x16-anim.png in Resources */,
				4C1774A91D90999C000C0AFD /* isometric-16x8.png in Resources */,
				4C1774A21D90999C000C0AFD /* hex1-65x65.tmx in Resources */,
				4C1774A71D90999C000C0AFD /* staggered-64x33.tmx in Resources */,
				4C1774A81D90999C000C0AFD /* hex-65x65-65x230.png in Resources */,
				4C1774A61D90999C000C0AFD /* roguelike-16x16.tmx in Resources */,
				4C17749B1D9097AC000C0AFD /* Main.storyboard in Resources */,
				4C1774A51D90999C000C0AFD /* ortho4-16x16.tmx in Resources */,
				4C1774AD1D90999C000C0AFD /* staggered-64x192.png in Resources */,
				4C1774AA1D90999C000C0AFD /* isometric-130x230.png in Resources */,
				4C1774A11D90999C000C0AFD /* DemoFiles.plist in Resources */,
				4C17749E1D9097FE000C0AFD /* Assets.xcassets in Resources */,
				4C1774AB1D90999C000C0AFD /* ortho4-16x16.png in Resources */,
				4C15578A1D9E10D500A75036 /* isometric-64x32.png in Resources */,
				4C1774AE1D90999C000C0AFD /* roguelike-16x16-anim.tsx in Resources */,
				4C1774A41D90999C000C0AFD /* isometric-130x66.tmx in Resources */,
>>>>>>> 04af93da
			);
			runOnlyForDeploymentPostprocessing = 0;
		};
		4CBA61631D8A048200B31FC1 /* Resources */ = {
			isa = PBXResourcesBuildPhase;
			buildActionMask = 2147483647;
			files = (
				4CD6D2DB1D8B9EA10083DA7B /* isometric-16x8.png in Resources */,
				4CFEA35D1D8D04320055C150 /* hex1-65x65.tmx in Resources */,
				4CBA61831D8A0A4600B31FC1 /* roguelike-16x16-anim.png in Resources */,
				4C88E1AB1D8A241F00FCCFA3 /* ortho4-16x16.tmx in Resources */,
				4C88E18C1D8A1BC400FCCFA3 /* roguelike-16x16.tmx in Resources */,
				4CBA61901D8A0A5700B31FC1 /* Main.storyboard in Resources */,
				4CBA618F1D8A0A5700B31FC1 /* LaunchScreen.storyboard in Resources */,
				4C88E1AD1D8A242F00FCCFA3 /* ortho4-16x16.png in Resources */,
				4CFEA3591D8D02D20055C150 /* staggered-64x192.png in Resources */,
				4CA3DA0E1D8AF07C001E165A /* DemoFiles.plist in Resources */,
				4CBA61A11D8A0ACF00B31FC1 /* Assets.xcassets in Resources */,
				4CD6D2DE1D8B9EA10083DA7B /* isometric-130x230.png in Resources */,
				4CFEA35C1D8D04320055C150 /* hex-65x65-65x230.png in Resources */,
				4CFEA3581D8D02D20055C150 /* staggered-64x33.tmx in Resources */,
<<<<<<< HEAD
=======
				4C1557891D9E10D500A75036 /* isometric-64x32.png in Resources */,
>>>>>>> 04af93da
				4CD6D2D51D8B9DE20083DA7B /* roguelike-16x16-anim.tsx in Resources */,
				4CD6D2DD1D8B9EA10083DA7B /* isometric-130x66.tmx in Resources */,
			);
			runOnlyForDeploymentPostprocessing = 0;
		};
/* End PBXResourcesBuildPhase section */

/* Begin PBXSourcesBuildPhase section */
<<<<<<< HEAD
		4C18F0651D90A2BF009120A0 /* Sources */ = {
			isa = PBXSourcesBuildPhase;
			buildActionMask = 2147483647;
			files = (
				4C18F0881D90A2D5009120A0 /* SKTilesetData.swift in Sources */,
				4C18F0861D90A2D5009120A0 /* SKTileObject.swift in Sources */,
				4C18F0851D90A2D5009120A0 /* SKTilemapParser.swift in Sources */,
				4C18F0841D90A2D5009120A0 /* SKTilemap.swift in Sources */,
				4C18F0811D90A2D5009120A0 /* SKTiledSceneCamera.swift in Sources */,
				4C18F0891D90A2D5009120A0 /* SKTiledObject.swift in Sources */,
				4C18F07E1D90A2D5009120A0 /* SKTilemap+Debug.swift in Sources */,
				4C18F07B1D90A2CD009120A0 /* SKTiledDemoScene.swift in Sources */,
				4C18F0821D90A2D5009120A0 /* SKTiledScene.swift in Sources */,
				4C18F07D1D90A2D5009120A0 /* SKTiled+Extensions.swift in Sources */,
				4C18F0801D90A2D5009120A0 /* SKTile.swift in Sources */,
				4C18F0831D90A2D5009120A0 /* SKTileLayer.swift in Sources */,
				4C18F0981D90A2EB009120A0 /* AppDelegate.swift in Sources */,
				4C18F07C1D90A2CF009120A0 /* ButtonNode.swift in Sources */,
				4C18F0871D90A2D5009120A0 /* SKTileset.swift in Sources */,
				4C18F07F1D90A2D5009120A0 /* SKTilemap+Properties.swift in Sources */,
=======
		4C17747B1D909740000C0AFD /* Sources */ = {
			isa = PBXSourcesBuildPhase;
			buildActionMask = 2147483647;
			files = (
				4C1774B71D9099A3000C0AFD /* SKTileObject.swift in Sources */,
				4C1774B11D9099A3000C0AFD /* SKTile.swift in Sources */,
				4C1774B81D9099A3000C0AFD /* SKTileset.swift in Sources */,
				4C17749F1D90998C000C0AFD /* SKTiledDemoScene.swift in Sources */,
				4C1774B21D9099A3000C0AFD /* SKTiledSceneCamera.swift in Sources */,
				4C1774BA1D9099A3000C0AFD /* SKTiledObject.swift in Sources */,
				4C1774B61D9099A3000C0AFD /* SKTilemapParser.swift in Sources */,
				4C1774B31D9099A3000C0AFD /* SKTiledScene.swift in Sources */,
				4C1774B01D9099A3000C0AFD /* SKTilemap+Properties.swift in Sources */,
				4C1774AF1D9099A3000C0AFD /* SKTiled+Extensions.swift in Sources */,
				4C1774A01D90998F000C0AFD /* ButtonNode.swift in Sources */,
				4C1774B41D9099A3000C0AFD /* SKTileLayer.swift in Sources */,
				4C1774B91D9099A3000C0AFD /* SKTilesetData.swift in Sources */,
				4C1774B51D9099A3000C0AFD /* SKTilemap.swift in Sources */,
				4C17749A1D9097AC000C0AFD /* AppDelegate.swift in Sources */,
				4C17749C1D9097AC000C0AFD /* GameViewController.swift in Sources */,
>>>>>>> 04af93da
			);
			runOnlyForDeploymentPostprocessing = 0;
		};
		4CBA61611D8A048200B31FC1 /* Sources */ = {
			isa = PBXSourcesBuildPhase;
			buildActionMask = 2147483647;
			files = (
				4CBB6AA11D8CBB5B00DB56F1 /* SKTiledScene.swift in Sources */,
				4C88E1EA1D8A4EBE00FCCFA3 /* SKTilesetData.swift in Sources */,
				4C88E1E71D8A4EBE00FCCFA3 /* SKTileObject.swift in Sources */,
				4C88E1E81D8A4EBE00FCCFA3 /* SKTileset.swift in Sources */,
				4C88E1E31D8A4EBE00FCCFA3 /* SKTilemap.swift in Sources */,
				4CBB6AA31D8CC2C100DB56F1 /* SKTiledObject.swift in Sources */,
				4C88E1E01D8A4EBE00FCCFA3 /* SKTiledSceneCamera.swift in Sources */,
				4C88E1E61D8A4EBE00FCCFA3 /* SKTilemapParser.swift in Sources */,
				4CBB6A9F1D8CBA8A00DB56F1 /* SKTilemap+Properties.swift in Sources */,
				4CBA61A21D8A0ACF00B31FC1 /* SKTiledDemoScene.swift in Sources */,
<<<<<<< HEAD
				4CBA61911D8A0A5700B31FC1 /* GameViewController.swift in Sources */,
				4CBA618E1D8A0A5700B31FC1 /* AppDelegate.swift in Sources */,
=======
>>>>>>> 04af93da
				4C88E1E51D8A4EBE00FCCFA3 /* SKTiled+Extensions.swift in Sources */,
				4C88E1E21D8A4EBE00FCCFA3 /* SKTileLayer.swift in Sources */,
				4C88E1DE1D8A4EBE00FCCFA3 /* SKTile.swift in Sources */,
				4CD6D2E01D8C82850083DA7B /* ButtonNode.swift in Sources */,
				4CBA618E1D8A0A5700B31FC1 /* AppDelegate.swift in Sources */,
				4CBA61911D8A0A5700B31FC1 /* GameViewController.swift in Sources */,
			);
			runOnlyForDeploymentPostprocessing = 0;
		};
/* End PBXSourcesBuildPhase section */

/* Begin PBXVariantGroup section */
<<<<<<< HEAD
		4C18F0621D90A21F009120A0 /* MainMenu.xib */ = {
			isa = PBXVariantGroup;
			children = (
				4C18F0631D90A21F009120A0 /* Base */,
			);
			name = MainMenu.xib;
=======
		4C1774961D9097AC000C0AFD /* Main.storyboard */ = {
			isa = PBXVariantGroup;
			children = (
				4C1774971D9097AC000C0AFD /* Base */,
			);
			name = Main.storyboard;
>>>>>>> 04af93da
			sourceTree = "<group>";
		};
		4CBA61871D8A0A5700B31FC1 /* LaunchScreen.storyboard */ = {
			isa = PBXVariantGroup;
			children = (
				4CBA61881D8A0A5700B31FC1 /* Base */,
			);
			name = LaunchScreen.storyboard;
			sourceTree = "<group>";
		};
		4CBA61891D8A0A5700B31FC1 /* Main.storyboard */ = {
			isa = PBXVariantGroup;
			children = (
				4CBA618A1D8A0A5700B31FC1 /* Base */,
			);
			name = Main.storyboard;
			sourceTree = "<group>";
		};
/* End PBXVariantGroup section */

/* Begin XCBuildConfiguration section */
<<<<<<< HEAD
		4C18F0781D90A2BF009120A0 /* Debug */ = {
			isa = XCBuildConfiguration;
			buildSettings = {
				ASSETCATALOG_COMPILER_APPICON_NAME = AppIcon;
				CODE_SIGN_IDENTITY = "Mac Developer";
				COMBINE_HIDPI_IMAGES = YES;
=======
		4C1774921D909740000C0AFD /* Debug */ = {
			isa = XCBuildConfiguration;
			buildSettings = {
				ASSETCATALOG_COMPILER_APPICON_NAME = AppIcon;
				CLANG_WARN_DOCUMENTATION_COMMENTS = YES;
				CLANG_WARN_INFINITE_RECURSION = YES;
				CLANG_WARN_SUSPICIOUS_MOVES = YES;
				CODE_SIGN_IDENTITY = "Mac Developer";
				COMBINE_HIDPI_IMAGES = YES;
				DEBUG_INFORMATION_FORMAT = dwarf;
>>>>>>> 04af93da
				DEVELOPMENT_TEAM = 747QKN4G7U;
				INFOPLIST_FILE = "$(SRCROOT)/Swift/macOS/Info.plist";
				LD_RUNPATH_SEARCH_PATHS = "$(inherited) @executable_path/../Frameworks";
				MACOSX_DEPLOYMENT_TARGET = 10.12;
				PRODUCT_BUNDLE_IDENTIFIER = com.supermeerkat.SKTiled;
				PRODUCT_NAME = SKTiled;
				SDKROOT = macosx;
<<<<<<< HEAD
				SWIFT_VERSION = 2.3;
			};
			name = Debug;
		};
		4C18F0791D90A2BF009120A0 /* Release */ = {
			isa = XCBuildConfiguration;
			buildSettings = {
				ASSETCATALOG_COMPILER_APPICON_NAME = AppIcon;
=======
				SWIFT_ACTIVE_COMPILATION_CONDITIONS = DEBUG;
				SWIFT_VERSION = 3.0;
			};
			name = Debug;
		};
		4C1774931D909740000C0AFD /* Release */ = {
			isa = XCBuildConfiguration;
			buildSettings = {
				ASSETCATALOG_COMPILER_APPICON_NAME = AppIcon;
				CLANG_WARN_DOCUMENTATION_COMMENTS = YES;
				CLANG_WARN_INFINITE_RECURSION = YES;
				CLANG_WARN_SUSPICIOUS_MOVES = YES;
>>>>>>> 04af93da
				CODE_SIGN_IDENTITY = "Mac Developer";
				COMBINE_HIDPI_IMAGES = YES;
				DEVELOPMENT_TEAM = 747QKN4G7U;
				INFOPLIST_FILE = "$(SRCROOT)/Swift/macOS/Info.plist";
				LD_RUNPATH_SEARCH_PATHS = "$(inherited) @executable_path/../Frameworks";
				MACOSX_DEPLOYMENT_TARGET = 10.12;
				PRODUCT_BUNDLE_IDENTIFIER = com.supermeerkat.SKTiled;
				PRODUCT_NAME = SKTiled;
				SDKROOT = macosx;
<<<<<<< HEAD
				SWIFT_VERSION = 2.3;
=======
				SWIFT_OPTIMIZATION_LEVEL = "-Owholemodule";
				SWIFT_VERSION = 3.0;
>>>>>>> 04af93da
			};
			name = Release;
		};
		4CBA61791D8A048300B31FC1 /* Debug */ = {
			isa = XCBuildConfiguration;
			buildSettings = {
				ALWAYS_SEARCH_USER_PATHS = NO;
				CLANG_ANALYZER_NONNULL = YES;
				CLANG_CXX_LANGUAGE_STANDARD = "gnu++0x";
				CLANG_CXX_LIBRARY = "libc++";
				CLANG_ENABLE_MODULES = YES;
				CLANG_ENABLE_OBJC_ARC = YES;
				CLANG_WARN_BOOL_CONVERSION = YES;
				CLANG_WARN_CONSTANT_CONVERSION = YES;
				CLANG_WARN_DIRECT_OBJC_ISA_USAGE = YES_ERROR;
				CLANG_WARN_EMPTY_BODY = YES;
				CLANG_WARN_ENUM_CONVERSION = YES;
				CLANG_WARN_INFINITE_RECURSION = YES;
				CLANG_WARN_INT_CONVERSION = YES;
				CLANG_WARN_OBJC_ROOT_CLASS = YES_ERROR;
				CLANG_WARN_SUSPICIOUS_MOVE = YES;
				CLANG_WARN_UNREACHABLE_CODE = YES;
				CLANG_WARN__DUPLICATE_METHOD_MATCH = YES;
				"CODE_SIGN_IDENTITY[sdk=iphoneos*]" = "iPhone Developer";
				COPY_PHASE_STRIP = NO;
				DEBUG_INFORMATION_FORMAT = "dwarf-with-dsym";
				ENABLE_STRICT_OBJC_MSGSEND = YES;
				ENABLE_TESTABILITY = YES;
				GCC_C_LANGUAGE_STANDARD = gnu99;
				GCC_DYNAMIC_NO_PIC = NO;
				GCC_NO_COMMON_BLOCKS = YES;
				GCC_OPTIMIZATION_LEVEL = 0;
				GCC_PREPROCESSOR_DEFINITIONS = (
					"DEBUG=1",
					"$(inherited)",
				);
				GCC_WARN_64_TO_32_BIT_CONVERSION = YES;
				GCC_WARN_ABOUT_RETURN_TYPE = YES_ERROR;
				GCC_WARN_UNDECLARED_SELECTOR = YES;
				GCC_WARN_UNINITIALIZED_AUTOS = YES_AGGRESSIVE;
				GCC_WARN_UNUSED_FUNCTION = YES;
				GCC_WARN_UNUSED_VARIABLE = YES;
				MTL_ENABLE_DEBUG_INFO = YES;
				ONLY_ACTIVE_ARCH = YES;
				SDKROOT = iphoneos;
				SWIFT_OPTIMIZATION_LEVEL = "-Onone";
				TARGETED_DEVICE_FAMILY = "1,2";
			};
			name = Debug;
		};
		4CBA617A1D8A048300B31FC1 /* Release */ = {
			isa = XCBuildConfiguration;
			buildSettings = {
				ALWAYS_SEARCH_USER_PATHS = NO;
				CLANG_ANALYZER_NONNULL = YES;
				CLANG_CXX_LANGUAGE_STANDARD = "gnu++0x";
				CLANG_CXX_LIBRARY = "libc++";
				CLANG_ENABLE_MODULES = YES;
				CLANG_ENABLE_OBJC_ARC = YES;
				CLANG_WARN_BOOL_CONVERSION = YES;
				CLANG_WARN_CONSTANT_CONVERSION = YES;
				CLANG_WARN_DIRECT_OBJC_ISA_USAGE = YES_ERROR;
				CLANG_WARN_EMPTY_BODY = YES;
				CLANG_WARN_ENUM_CONVERSION = YES;
				CLANG_WARN_INFINITE_RECURSION = YES;
				CLANG_WARN_INT_CONVERSION = YES;
				CLANG_WARN_OBJC_ROOT_CLASS = YES_ERROR;
				CLANG_WARN_SUSPICIOUS_MOVE = YES;
				CLANG_WARN_UNREACHABLE_CODE = YES;
				CLANG_WARN__DUPLICATE_METHOD_MATCH = YES;
				"CODE_SIGN_IDENTITY[sdk=iphoneos*]" = "iPhone Developer";
				COPY_PHASE_STRIP = NO;
				DEBUG_INFORMATION_FORMAT = "dwarf-with-dsym";
				ENABLE_NS_ASSERTIONS = NO;
				ENABLE_STRICT_OBJC_MSGSEND = YES;
				GCC_C_LANGUAGE_STANDARD = gnu99;
				GCC_NO_COMMON_BLOCKS = YES;
				GCC_WARN_64_TO_32_BIT_CONVERSION = YES;
				GCC_WARN_ABOUT_RETURN_TYPE = YES_ERROR;
				GCC_WARN_UNDECLARED_SELECTOR = YES;
				GCC_WARN_UNINITIALIZED_AUTOS = YES_AGGRESSIVE;
				GCC_WARN_UNUSED_FUNCTION = YES;
				GCC_WARN_UNUSED_VARIABLE = YES;
				MTL_ENABLE_DEBUG_INFO = NO;
				SDKROOT = iphoneos;
				SWIFT_OPTIMIZATION_LEVEL = "-Owholemodule";
				TARGETED_DEVICE_FAMILY = "1,2";
				VALIDATE_PRODUCT = YES;
			};
			name = Release;
		};
		4CBA617C1D8A048300B31FC1 /* Debug */ = {
			isa = XCBuildConfiguration;
			buildSettings = {
				ASSETCATALOG_COMPILER_APPICON_NAME = AppIcon;
				DEVELOPMENT_TEAM = 747QKN4G7U;
				INFOPLIST_FILE = "$(SRCROOT)/Swift/iOS/Info.plist";
				LD_RUNPATH_SEARCH_PATHS = "$(inherited) @executable_path/Frameworks";
				PRODUCT_BUNDLE_IDENTIFIER = com.supermeerkat.SKTiled;
				PRODUCT_NAME = SKTiled;
<<<<<<< HEAD
				SWIFT_VERSION = 2.3;
=======
				SWIFT_VERSION = 3.0;
>>>>>>> 04af93da
			};
			name = Debug;
		};
		4CBA617D1D8A048300B31FC1 /* Release */ = {
			isa = XCBuildConfiguration;
			buildSettings = {
				ASSETCATALOG_COMPILER_APPICON_NAME = AppIcon;
				DEVELOPMENT_TEAM = 747QKN4G7U;
				INFOPLIST_FILE = "$(SRCROOT)/Swift/iOS/Info.plist";
				LD_RUNPATH_SEARCH_PATHS = "$(inherited) @executable_path/Frameworks";
				PRODUCT_BUNDLE_IDENTIFIER = com.supermeerkat.SKTiled;
				PRODUCT_NAME = SKTiled;
<<<<<<< HEAD
				SWIFT_VERSION = 2.3;
=======
				SWIFT_VERSION = 3.0;
>>>>>>> 04af93da
			};
			name = Release;
		};
/* End XCBuildConfiguration section */

/* Begin XCConfigurationList section */
<<<<<<< HEAD
		4C18F0771D90A2BF009120A0 /* Build configuration list for PBXNativeTarget "macOS" */ = {
			isa = XCConfigurationList;
			buildConfigurations = (
				4C18F0781D90A2BF009120A0 /* Debug */,
				4C18F0791D90A2BF009120A0 /* Release */,
=======
		4C1774911D909740000C0AFD /* Build configuration list for PBXNativeTarget "macOS" */ = {
			isa = XCConfigurationList;
			buildConfigurations = (
				4C1774921D909740000C0AFD /* Debug */,
				4C1774931D909740000C0AFD /* Release */,
>>>>>>> 04af93da
			);
			defaultConfigurationIsVisible = 0;
			defaultConfigurationName = Release;
		};
		4CBA61601D8A048200B31FC1 /* Build configuration list for PBXProject "SKTiled" */ = {
			isa = XCConfigurationList;
			buildConfigurations = (
				4CBA61791D8A048300B31FC1 /* Debug */,
				4CBA617A1D8A048300B31FC1 /* Release */,
			);
			defaultConfigurationIsVisible = 0;
			defaultConfigurationName = Release;
		};
		4CBA617B1D8A048300B31FC1 /* Build configuration list for PBXNativeTarget "iOS" */ = {
			isa = XCConfigurationList;
			buildConfigurations = (
				4CBA617C1D8A048300B31FC1 /* Debug */,
				4CBA617D1D8A048300B31FC1 /* Release */,
			);
			defaultConfigurationIsVisible = 0;
			defaultConfigurationName = Release;
		};
/* End XCConfigurationList section */
	};
	rootObject = 4CBA615D1D8A048200B31FC1 /* Project object */;
}<|MERGE_RESOLUTION|>--- conflicted
+++ resolved
@@ -7,45 +7,8 @@
 	objects = {
 
 /* Begin PBXBuildFile section */
-<<<<<<< HEAD
-		4C18F07A1D90A2CA009120A0 /* Assets.xcassets in Resources */ = {isa = PBXBuildFile; fileRef = 4CBA619F1D8A0ACF00B31FC1 /* Assets.xcassets */; };
-		4C18F07B1D90A2CD009120A0 /* SKTiledDemoScene.swift in Sources */ = {isa = PBXBuildFile; fileRef = 4CBA61A01D8A0ACF00B31FC1 /* SKTiledDemoScene.swift */; };
-		4C18F07C1D90A2CF009120A0 /* ButtonNode.swift in Sources */ = {isa = PBXBuildFile; fileRef = 4CD6D2DF1D8C82850083DA7B /* ButtonNode.swift */; };
-		4C18F07D1D90A2D5009120A0 /* SKTiled+Extensions.swift in Sources */ = {isa = PBXBuildFile; fileRef = 4C88E1D71D8A4EBE00FCCFA3 /* SKTiled+Extensions.swift */; };
-		4C18F07E1D90A2D5009120A0 /* SKTilemap+Debug.swift in Sources */ = {isa = PBXBuildFile; fileRef = 4C88E1D61D8A4EBE00FCCFA3 /* SKTilemap+Debug.swift */; };
-		4C18F07F1D90A2D5009120A0 /* SKTilemap+Properties.swift in Sources */ = {isa = PBXBuildFile; fileRef = 4CBB6A9E1D8CBA8A00DB56F1 /* SKTilemap+Properties.swift */; };
-		4C18F0801D90A2D5009120A0 /* SKTile.swift in Sources */ = {isa = PBXBuildFile; fileRef = 4C88E1D01D8A4EBE00FCCFA3 /* SKTile.swift */; };
-		4C18F0811D90A2D5009120A0 /* SKTiledSceneCamera.swift in Sources */ = {isa = PBXBuildFile; fileRef = 4C88E1D21D8A4EBE00FCCFA3 /* SKTiledSceneCamera.swift */; };
-		4C18F0821D90A2D5009120A0 /* SKTiledScene.swift in Sources */ = {isa = PBXBuildFile; fileRef = 4CBB6AA01D8CBB5B00DB56F1 /* SKTiledScene.swift */; };
-		4C18F0831D90A2D5009120A0 /* SKTileLayer.swift in Sources */ = {isa = PBXBuildFile; fileRef = 4C88E1D41D8A4EBE00FCCFA3 /* SKTileLayer.swift */; };
-		4C18F0841D90A2D5009120A0 /* SKTilemap.swift in Sources */ = {isa = PBXBuildFile; fileRef = 4C88E1D51D8A4EBE00FCCFA3 /* SKTilemap.swift */; };
-		4C18F0851D90A2D5009120A0 /* SKTilemapParser.swift in Sources */ = {isa = PBXBuildFile; fileRef = 4C88E1D81D8A4EBE00FCCFA3 /* SKTilemapParser.swift */; };
-		4C18F0861D90A2D5009120A0 /* SKTileObject.swift in Sources */ = {isa = PBXBuildFile; fileRef = 4C88E1D91D8A4EBE00FCCFA3 /* SKTileObject.swift */; };
-		4C18F0871D90A2D5009120A0 /* SKTileset.swift in Sources */ = {isa = PBXBuildFile; fileRef = 4C88E1DA1D8A4EBE00FCCFA3 /* SKTileset.swift */; };
-		4C18F0881D90A2D5009120A0 /* SKTilesetData.swift in Sources */ = {isa = PBXBuildFile; fileRef = 4C88E1DC1D8A4EBE00FCCFA3 /* SKTilesetData.swift */; };
-		4C18F0891D90A2D5009120A0 /* SKTiledObject.swift in Sources */ = {isa = PBXBuildFile; fileRef = 4CBB6AA21D8CC2C100DB56F1 /* SKTiledObject.swift */; };
-		4C18F08A1D90A2DE009120A0 /* DemoFiles.plist in Resources */ = {isa = PBXBuildFile; fileRef = 4CA3DA0D1D8AF07C001E165A /* DemoFiles.plist */; };
-		4C18F08B1D90A2DE009120A0 /* hex1-65x65.tmx in Resources */ = {isa = PBXBuildFile; fileRef = 4CFEA35B1D8D04320055C150 /* hex1-65x65.tmx */; };
-		4C18F08C1D90A2DE009120A0 /* isometric-16x8.tmx in Resources */ = {isa = PBXBuildFile; fileRef = 4CD6D2D81D8B9EA10083DA7B /* isometric-16x8.tmx */; };
-		4C18F08D1D90A2DE009120A0 /* isometric-130x66.tmx in Resources */ = {isa = PBXBuildFile; fileRef = 4CD6D2D91D8B9EA10083DA7B /* isometric-130x66.tmx */; };
-		4C18F08E1D90A2DE009120A0 /* ortho4-16x16.tmx in Resources */ = {isa = PBXBuildFile; fileRef = 4C88E1AA1D8A241F00FCCFA3 /* ortho4-16x16.tmx */; };
-		4C18F08F1D90A2DE009120A0 /* roguelike-16x16.tmx in Resources */ = {isa = PBXBuildFile; fileRef = 4C88E18B1D8A1BC400FCCFA3 /* roguelike-16x16.tmx */; };
-		4C18F0901D90A2DE009120A0 /* staggered-64x33.tmx in Resources */ = {isa = PBXBuildFile; fileRef = 4CFEA3561D8D02D20055C150 /* staggered-64x33.tmx */; };
-		4C18F0911D90A2DE009120A0 /* hex-65x65-65x230.png in Resources */ = {isa = PBXBuildFile; fileRef = 4CFEA35A1D8D04320055C150 /* hex-65x65-65x230.png */; };
-		4C18F0921D90A2DE009120A0 /* isometric-16x8.png in Resources */ = {isa = PBXBuildFile; fileRef = 4CD6D2D71D8B9EA10083DA7B /* isometric-16x8.png */; };
-		4C18F0931D90A2DE009120A0 /* isometric-130x230.png in Resources */ = {isa = PBXBuildFile; fileRef = 4CD6D2DA1D8B9EA10083DA7B /* isometric-130x230.png */; };
-		4C18F0941D90A2DE009120A0 /* ortho4-16x16.png in Resources */ = {isa = PBXBuildFile; fileRef = 4C88E1AC1D8A242F00FCCFA3 /* ortho4-16x16.png */; };
-		4C18F0951D90A2DE009120A0 /* roguelike-16x16-anim.png in Resources */ = {isa = PBXBuildFile; fileRef = 4CBA61801D8A0A4600B31FC1 /* roguelike-16x16-anim.png */; };
-		4C18F0961D90A2DE009120A0 /* staggered-64x192.png in Resources */ = {isa = PBXBuildFile; fileRef = 4CFEA3571D8D02D20055C150 /* staggered-64x192.png */; };
-		4C18F0971D90A2DE009120A0 /* roguelike-16x16-anim.tsx in Resources */ = {isa = PBXBuildFile; fileRef = 4CD6D2D41D8B9DE20083DA7B /* roguelike-16x16-anim.tsx */; };
-		4C18F0981D90A2EB009120A0 /* AppDelegate.swift in Sources */ = {isa = PBXBuildFile; fileRef = 4C18F0611D90A21F009120A0 /* AppDelegate.swift */; };
-		4C18F0991D90A2EE009120A0 /* MainMenu.xib in Resources */ = {isa = PBXBuildFile; fileRef = 4C18F0621D90A21F009120A0 /* MainMenu.xib */; };
-=======
 		4C1557891D9E10D500A75036 /* isometric-64x32.png in Resources */ = {isa = PBXBuildFile; fileRef = 4C1557881D9E10D500A75036 /* isometric-64x32.png */; };
 		4C15578A1D9E10D500A75036 /* isometric-64x32.png in Resources */ = {isa = PBXBuildFile; fileRef = 4C1557881D9E10D500A75036 /* isometric-64x32.png */; };
-		4C17749A1D9097AC000C0AFD /* AppDelegate.swift in Sources */ = {isa = PBXBuildFile; fileRef = 4C1774951D9097AC000C0AFD /* AppDelegate.swift */; };
-		4C17749B1D9097AC000C0AFD /* Main.storyboard in Resources */ = {isa = PBXBuildFile; fileRef = 4C1774961D9097AC000C0AFD /* Main.storyboard */; };
-		4C17749C1D9097AC000C0AFD /* GameViewController.swift in Sources */ = {isa = PBXBuildFile; fileRef = 4C1774981D9097AC000C0AFD /* GameViewController.swift */; };
 		4C17749E1D9097FE000C0AFD /* Assets.xcassets in Resources */ = {isa = PBXBuildFile; fileRef = 4CBA619F1D8A0ACF00B31FC1 /* Assets.xcassets */; };
 		4C17749F1D90998C000C0AFD /* SKTiledDemoScene.swift in Sources */ = {isa = PBXBuildFile; fileRef = 4CBA61A01D8A0ACF00B31FC1 /* SKTiledDemoScene.swift */; };
 		4C1774A01D90998F000C0AFD /* ButtonNode.swift in Sources */ = {isa = PBXBuildFile; fileRef = 4CD6D2DF1D8C82850083DA7B /* ButtonNode.swift */; };
@@ -74,7 +37,8 @@
 		4C1774B81D9099A3000C0AFD /* SKTileset.swift in Sources */ = {isa = PBXBuildFile; fileRef = 4C88E1DA1D8A4EBE00FCCFA3 /* SKTileset.swift */; };
 		4C1774B91D9099A3000C0AFD /* SKTilesetData.swift in Sources */ = {isa = PBXBuildFile; fileRef = 4C88E1DC1D8A4EBE00FCCFA3 /* SKTilesetData.swift */; };
 		4C1774BA1D9099A3000C0AFD /* SKTiledObject.swift in Sources */ = {isa = PBXBuildFile; fileRef = 4CBB6AA21D8CC2C100DB56F1 /* SKTiledObject.swift */; };
->>>>>>> 04af93da
+		4C439BBC1DA5234E00954AF7 /* (null) in Resources */ = {isa = PBXBuildFile; };
+		4C439BBD1DA5234E00954AF7 /* (null) in Sources */ = {isa = PBXBuildFile; };
 		4C88E18C1D8A1BC400FCCFA3 /* roguelike-16x16.tmx in Resources */ = {isa = PBXBuildFile; fileRef = 4C88E18B1D8A1BC400FCCFA3 /* roguelike-16x16.tmx */; };
 		4C88E1AB1D8A241F00FCCFA3 /* ortho4-16x16.tmx in Resources */ = {isa = PBXBuildFile; fileRef = 4C88E1AA1D8A241F00FCCFA3 /* ortho4-16x16.tmx */; };
 		4C88E1AD1D8A242F00FCCFA3 /* ortho4-16x16.png in Resources */ = {isa = PBXBuildFile; fileRef = 4C88E1AC1D8A242F00FCCFA3 /* ortho4-16x16.png */; };
@@ -103,6 +67,8 @@
 		4CD6D2DD1D8B9EA10083DA7B /* isometric-130x66.tmx in Resources */ = {isa = PBXBuildFile; fileRef = 4CD6D2D91D8B9EA10083DA7B /* isometric-130x66.tmx */; };
 		4CD6D2DE1D8B9EA10083DA7B /* isometric-130x230.png in Resources */ = {isa = PBXBuildFile; fileRef = 4CD6D2DA1D8B9EA10083DA7B /* isometric-130x230.png */; };
 		4CD6D2E01D8C82850083DA7B /* ButtonNode.swift in Sources */ = {isa = PBXBuildFile; fileRef = 4CD6D2DF1D8C82850083DA7B /* ButtonNode.swift */; };
+		4CF891D41DA577110069F4DD /* AppDelegate.swift in Sources */ = {isa = PBXBuildFile; fileRef = 4CF891C91DA577110069F4DD /* AppDelegate.swift */; };
+		4CF891DA1DA577110069F4DD /* MainMenu.xib in Resources */ = {isa = PBXBuildFile; fileRef = 4CF891D31DA577110069F4DD /* MainMenu.xib */; };
 		4CFEA3581D8D02D20055C150 /* staggered-64x33.tmx in Resources */ = {isa = PBXBuildFile; fileRef = 4CFEA3561D8D02D20055C150 /* staggered-64x33.tmx */; };
 		4CFEA3591D8D02D20055C150 /* staggered-64x192.png in Resources */ = {isa = PBXBuildFile; fileRef = 4CFEA3571D8D02D20055C150 /* staggered-64x192.png */; };
 		4CFEA35C1D8D04320055C150 /* hex-65x65-65x230.png in Resources */ = {isa = PBXBuildFile; fileRef = 4CFEA35A1D8D04320055C150 /* hex-65x65-65x230.png */; };
@@ -110,19 +76,8 @@
 /* End PBXBuildFile section */
 
 /* Begin PBXFileReference section */
-<<<<<<< HEAD
-		4C18F0611D90A21F009120A0 /* AppDelegate.swift */ = {isa = PBXFileReference; lastKnownFileType = sourcecode.swift; path = AppDelegate.swift; sourceTree = "<group>"; };
-		4C18F0631D90A21F009120A0 /* Base */ = {isa = PBXFileReference; lastKnownFileType = file.xib; name = Base; path = Base.lproj/MainMenu.xib; sourceTree = "<group>"; };
-		4C18F0641D90A21F009120A0 /* Info.plist */ = {isa = PBXFileReference; lastKnownFileType = text.plist.xml; path = Info.plist; sourceTree = "<group>"; };
-		4C18F0691D90A2BF009120A0 /* SKTiled.app */ = {isa = PBXFileReference; explicitFileType = wrapper.application; includeInIndex = 0; path = SKTiled.app; sourceTree = BUILT_PRODUCTS_DIR; };
-=======
 		4C1557881D9E10D500A75036 /* isometric-64x32.png */ = {isa = PBXFileReference; lastKnownFileType = image.png; path = "isometric-64x32.png"; sourceTree = "<group>"; };
 		4C17747F1D909740000C0AFD /* SKTiled.app */ = {isa = PBXFileReference; explicitFileType = wrapper.application; includeInIndex = 0; path = SKTiled.app; sourceTree = BUILT_PRODUCTS_DIR; };
-		4C1774951D9097AC000C0AFD /* AppDelegate.swift */ = {isa = PBXFileReference; fileEncoding = 4; lastKnownFileType = sourcecode.swift; path = AppDelegate.swift; sourceTree = "<group>"; };
-		4C1774971D9097AC000C0AFD /* Base */ = {isa = PBXFileReference; lastKnownFileType = file.storyboard; name = Base; path = Base.lproj/Main.storyboard; sourceTree = "<group>"; };
-		4C1774981D9097AC000C0AFD /* GameViewController.swift */ = {isa = PBXFileReference; fileEncoding = 4; lastKnownFileType = sourcecode.swift; path = GameViewController.swift; sourceTree = "<group>"; };
-		4C1774991D9097AC000C0AFD /* Info.plist */ = {isa = PBXFileReference; fileEncoding = 4; lastKnownFileType = text.plist.xml; path = Info.plist; sourceTree = "<group>"; };
->>>>>>> 04af93da
 		4C88E18B1D8A1BC400FCCFA3 /* roguelike-16x16.tmx */ = {isa = PBXFileReference; fileEncoding = 4; lastKnownFileType = text.xml; path = "roguelike-16x16.tmx"; sourceTree = "<group>"; };
 		4C88E1AA1D8A241F00FCCFA3 /* ortho4-16x16.tmx */ = {isa = PBXFileReference; fileEncoding = 4; lastKnownFileType = text.xml; path = "ortho4-16x16.tmx"; sourceTree = "<group>"; };
 		4C88E1AC1D8A242F00FCCFA3 /* ortho4-16x16.png */ = {isa = PBXFileReference; lastKnownFileType = image.png; path = "ortho4-16x16.png"; sourceTree = "<group>"; };
@@ -144,7 +99,7 @@
 		4CBA618A1D8A0A5700B31FC1 /* Base */ = {isa = PBXFileReference; lastKnownFileType = file.storyboard; name = Base; path = Base.lproj/Main.storyboard; sourceTree = "<group>"; };
 		4CBA618B1D8A0A5700B31FC1 /* GameViewController.swift */ = {isa = PBXFileReference; fileEncoding = 4; lastKnownFileType = sourcecode.swift; path = GameViewController.swift; sourceTree = "<group>"; };
 		4CBA618C1D8A0A5700B31FC1 /* Info.plist */ = {isa = PBXFileReference; fileEncoding = 4; lastKnownFileType = text.plist.xml; path = Info.plist; sourceTree = "<group>"; };
-		4CBA619F1D8A0ACF00B31FC1 /* Assets.xcassets */ = {isa = PBXFileReference; lastKnownFileType = folder.assetcatalog; path = Assets.xcassets; sourceTree = "<group>"; };
+		4CBA619F1D8A0ACF00B31FC1 /* Assets.xcassets */ = {isa = PBXFileReference; lastKnownFileType = folder.assetcatalog; name = Assets.xcassets; path = SKTiled/Common/Assets.xcassets; sourceTree = "<group>"; };
 		4CBA61A01D8A0ACF00B31FC1 /* SKTiledDemoScene.swift */ = {isa = PBXFileReference; fileEncoding = 4; lastKnownFileType = sourcecode.swift; path = SKTiledDemoScene.swift; sourceTree = "<group>"; };
 		4CBB6A9E1D8CBA8A00DB56F1 /* SKTilemap+Properties.swift */ = {isa = PBXFileReference; fileEncoding = 4; lastKnownFileType = sourcecode.swift; path = "SKTilemap+Properties.swift"; sourceTree = "<group>"; };
 		4CBB6AA01D8CBB5B00DB56F1 /* SKTiledScene.swift */ = {isa = PBXFileReference; fileEncoding = 4; lastKnownFileType = sourcecode.swift; path = SKTiledScene.swift; sourceTree = "<group>"; };
@@ -154,6 +109,9 @@
 		4CD6D2D91D8B9EA10083DA7B /* isometric-130x66.tmx */ = {isa = PBXFileReference; fileEncoding = 4; lastKnownFileType = text.xml; path = "isometric-130x66.tmx"; sourceTree = "<group>"; };
 		4CD6D2DA1D8B9EA10083DA7B /* isometric-130x230.png */ = {isa = PBXFileReference; lastKnownFileType = image.png; path = "isometric-130x230.png"; sourceTree = "<group>"; };
 		4CD6D2DF1D8C82850083DA7B /* ButtonNode.swift */ = {isa = PBXFileReference; fileEncoding = 4; lastKnownFileType = sourcecode.swift; path = ButtonNode.swift; sourceTree = "<group>"; };
+		4CF891C91DA577110069F4DD /* AppDelegate.swift */ = {isa = PBXFileReference; fileEncoding = 4; lastKnownFileType = sourcecode.swift; path = AppDelegate.swift; sourceTree = "<group>"; };
+		4CF891D21DA577110069F4DD /* Info.plist */ = {isa = PBXFileReference; fileEncoding = 4; lastKnownFileType = text.plist.xml; path = Info.plist; sourceTree = "<group>"; };
+		4CF891D31DA577110069F4DD /* MainMenu.xib */ = {isa = PBXFileReference; fileEncoding = 4; lastKnownFileType = file.xib; path = MainMenu.xib; sourceTree = "<group>"; };
 		4CFEA3561D8D02D20055C150 /* staggered-64x33.tmx */ = {isa = PBXFileReference; fileEncoding = 4; lastKnownFileType = text.xml; path = "staggered-64x33.tmx"; sourceTree = "<group>"; };
 		4CFEA3571D8D02D20055C150 /* staggered-64x192.png */ = {isa = PBXFileReference; lastKnownFileType = image.png; path = "staggered-64x192.png"; sourceTree = "<group>"; };
 		4CFEA35A1D8D04320055C150 /* hex-65x65-65x230.png */ = {isa = PBXFileReference; lastKnownFileType = image.png; path = "hex-65x65-65x230.png"; sourceTree = "<group>"; };
@@ -161,11 +119,7 @@
 /* End PBXFileReference section */
 
 /* Begin PBXFrameworksBuildPhase section */
-<<<<<<< HEAD
-		4C18F0661D90A2BF009120A0 /* Frameworks */ = {
-=======
 		4C17747C1D909740000C0AFD /* Frameworks */ = {
->>>>>>> 04af93da
 			isa = PBXFrameworksBuildPhase;
 			buildActionMask = 2147483647;
 			files = (
@@ -182,27 +136,6 @@
 /* End PBXFrameworksBuildPhase section */
 
 /* Begin PBXGroup section */
-<<<<<<< HEAD
-		4C18F0601D90A21F009120A0 /* macOS */ = {
-			isa = PBXGroup;
-			children = (
-				4C18F0611D90A21F009120A0 /* AppDelegate.swift */,
-				4C18F0621D90A21F009120A0 /* MainMenu.xib */,
-				4C18F0641D90A21F009120A0 /* Info.plist */,
-=======
-		4C1774941D9097AC000C0AFD /* macOS */ = {
-			isa = PBXGroup;
-			children = (
-				4C1774951D9097AC000C0AFD /* AppDelegate.swift */,
-				4C1774961D9097AC000C0AFD /* Main.storyboard */,
-				4C1774981D9097AC000C0AFD /* GameViewController.swift */,
-				4C1774991D9097AC000C0AFD /* Info.plist */,
->>>>>>> 04af93da
-			);
-			name = macOS;
-			path = Swift/macOS;
-			sourceTree = "<group>";
-		};
 		4C88E1A71D8A1E8F00FCCFA3 /* Extensions */ = {
 			isa = PBXGroup;
 			children = (
@@ -216,15 +149,12 @@
 			isa = PBXGroup;
 			children = (
 				4CBA617E1D8A0A3900B31FC1 /* README.md */,
-				4CBA61931D8A0A6C00B31FC1 /* SKTiled */,
+				4CBA619F1D8A0ACF00B31FC1 /* Assets.xcassets */,
+				4CBA61931D8A0A6C00B31FC1 /* Sources */,
 				4CBA617F1D8A0A4600B31FC1 /* Resources */,
-				4CBA619E1D8A0ACF00B31FC1 /* Shared */,
+				4CBA619E1D8A0ACF00B31FC1 /* Common */,
 				4CBA61851D8A0A5700B31FC1 /* iOS */,
-<<<<<<< HEAD
-				4C18F0601D90A21F009120A0 /* macOS */,
-=======
-				4C1774941D9097AC000C0AFD /* macOS */,
->>>>>>> 04af93da
+				4CF891C81DA577110069F4DD /* macOS */,
 				4CBA61661D8A048200B31FC1 /* Products */,
 			);
 			sourceTree = "<group>";
@@ -233,11 +163,7 @@
 			isa = PBXGroup;
 			children = (
 				4CBA61651D8A048200B31FC1 /* SKTiled.app */,
-<<<<<<< HEAD
-				4C18F0691D90A2BF009120A0 /* SKTiled.app */,
-=======
 				4C17747F1D909740000C0AFD /* SKTiled.app */,
->>>>>>> 04af93da
 			);
 			name = Products;
 			sourceTree = "<group>";
@@ -247,10 +173,6 @@
 			children = (
 				4CA3DA0D1D8AF07C001E165A /* DemoFiles.plist */,
 				4CFEA35B1D8D04320055C150 /* hex1-65x65.tmx */,
-<<<<<<< HEAD
-				4CD6D2D81D8B9EA10083DA7B /* isometric-16x8.tmx */,
-=======
->>>>>>> 04af93da
 				4CD6D2D91D8B9EA10083DA7B /* isometric-130x66.tmx */,
 				4C88E1AA1D8A241F00FCCFA3 /* ortho4-16x16.tmx */,
 				4C88E18B1D8A1BC400FCCFA3 /* roguelike-16x16.tmx */,
@@ -271,37 +193,35 @@
 				4CBA618C1D8A0A5700B31FC1 /* Info.plist */,
 			);
 			name = iOS;
-			path = Swift/iOS;
-			sourceTree = "<group>";
-		};
-		4CBA61931D8A0A6C00B31FC1 /* SKTiled */ = {
+			path = SKTiled/iOS;
+			sourceTree = "<group>";
+		};
+		4CBA61931D8A0A6C00B31FC1 /* Sources */ = {
 			isa = PBXGroup;
 			children = (
 				4C88E1A71D8A1E8F00FCCFA3 /* Extensions */,
 				4C88E1D01D8A4EBE00FCCFA3 /* SKTile.swift */,
+				4CBB6AA21D8CC2C100DB56F1 /* SKTiledObject.swift */,
+				4CBB6AA01D8CBB5B00DB56F1 /* SKTiledScene.swift */,
 				4C88E1D21D8A4EBE00FCCFA3 /* SKTiledSceneCamera.swift */,
-				4CBB6AA01D8CBB5B00DB56F1 /* SKTiledScene.swift */,
 				4C88E1D41D8A4EBE00FCCFA3 /* SKTileLayer.swift */,
 				4C88E1D51D8A4EBE00FCCFA3 /* SKTilemap.swift */,
 				4C88E1D81D8A4EBE00FCCFA3 /* SKTilemapParser.swift */,
 				4C88E1D91D8A4EBE00FCCFA3 /* SKTileObject.swift */,
 				4C88E1DA1D8A4EBE00FCCFA3 /* SKTileset.swift */,
 				4C88E1DC1D8A4EBE00FCCFA3 /* SKTilesetData.swift */,
-				4CBB6AA21D8CC2C100DB56F1 /* SKTiledObject.swift */,
-			);
-			name = SKTiled;
-			path = Swift/SKTiled;
-			sourceTree = "<group>";
-		};
-		4CBA619E1D8A0ACF00B31FC1 /* Shared */ = {
-			isa = PBXGroup;
-			children = (
-				4CBA619F1D8A0ACF00B31FC1 /* Assets.xcassets */,
+			);
+			path = Sources;
+			sourceTree = "<group>";
+		};
+		4CBA619E1D8A0ACF00B31FC1 /* Common */ = {
+			isa = PBXGroup;
+			children = (
 				4CBA61A01D8A0ACF00B31FC1 /* SKTiledDemoScene.swift */,
 				4CD6D2DF1D8C82850083DA7B /* ButtonNode.swift */,
 			);
-			name = Shared;
-			path = Swift/Shared;
+			name = Common;
+			path = SKTiled/Common;
 			sourceTree = "<group>";
 		};
 		4CD6D2D61D8B9DE50083DA7B /* tsx */ = {
@@ -315,10 +235,7 @@
 		4CDF67CC1D8AE84300589457 /* png */ = {
 			isa = PBXGroup;
 			children = (
-<<<<<<< HEAD
-=======
 				4C1557881D9E10D500A75036 /* isometric-64x32.png */,
->>>>>>> 04af93da
 				4CFEA35A1D8D04320055C150 /* hex-65x65-65x230.png */,
 				4CD6D2D71D8B9EA10083DA7B /* isometric-16x8.png */,
 				4CD6D2DA1D8B9EA10083DA7B /* isometric-130x230.png */,
@@ -329,30 +246,20 @@
 			name = png;
 			sourceTree = "<group>";
 		};
+		4CF891C81DA577110069F4DD /* macOS */ = {
+			isa = PBXGroup;
+			children = (
+				4CF891C91DA577110069F4DD /* AppDelegate.swift */,
+				4CF891D21DA577110069F4DD /* Info.plist */,
+				4CF891D31DA577110069F4DD /* MainMenu.xib */,
+			);
+			name = macOS;
+			path = SKTiled/macOS;
+			sourceTree = "<group>";
+		};
 /* End PBXGroup section */
 
 /* Begin PBXNativeTarget section */
-<<<<<<< HEAD
-		4C18F0681D90A2BF009120A0 /* macOS */ = {
-			isa = PBXNativeTarget;
-			buildConfigurationList = 4C18F0771D90A2BF009120A0 /* Build configuration list for PBXNativeTarget "macOS" */;
-			buildPhases = (
-				4C18F0651D90A2BF009120A0 /* Sources */,
-				4C18F0661D90A2BF009120A0 /* Frameworks */,
-				4C18F0671D90A2BF009120A0 /* Resources */,
-			);
-			buildRules = (
-			);
-			dependencies = (
-			);
-			name = macOS;
-			productName = SKTiled;
-			productReference = 4C18F0691D90A2BF009120A0 /* SKTiled.app */;
-			productType = "com.apple.product-type.application";
-		};
-		4CBA61641D8A048200B31FC1 /* iOS */ = {
-			isa = PBXNativeTarget;
-=======
 		4C17747E1D909740000C0AFD /* macOS */ = {
 			isa = PBXNativeTarget;
 			buildConfigurationList = 4C1774911D909740000C0AFD /* Build configuration list for PBXNativeTarget "macOS" */;
@@ -372,7 +279,6 @@
 		};
 		4CBA61641D8A048200B31FC1 /* iOS */ = {
 			isa = PBXNativeTarget;
->>>>>>> 04af93da
 			buildConfigurationList = 4CBA617B1D8A048300B31FC1 /* Build configuration list for PBXNativeTarget "iOS" */;
 			buildPhases = (
 				4CBA61611D8A048200B31FC1 /* Sources */,
@@ -394,25 +300,15 @@
 		4CBA615D1D8A048200B31FC1 /* Project object */ = {
 			isa = PBXProject;
 			attributes = {
-<<<<<<< HEAD
-				LastSwiftUpdateCheck = 0730;
+				LastSwiftUpdateCheck = 0800;
 				LastUpgradeCheck = 0800;
-				ORGANIZATIONNAME = "Michael Fessenden";
-				TargetAttributes = {
-					4C18F0681D90A2BF009120A0 = {
-						CreatedOnToolsVersion = 7.3.1;
-						DevelopmentTeam = 747QKN4G7U;
-						ProvisioningStyle = Manual;
-=======
-				LastSwiftUpdateCheck = 0800;
-				LastUpgradeCheck = 0730;
 				ORGANIZATIONNAME = "Michael Fessenden";
 				TargetAttributes = {
 					4C17747E1D909740000C0AFD = {
 						CreatedOnToolsVersion = 8.0;
 						DevelopmentTeam = 747QKN4G7U;
+						LastSwiftMigration = 0800;
 						ProvisioningStyle = Automatic;
->>>>>>> 04af93da
 					};
 					4CBA61641D8A048200B31FC1 = {
 						CreatedOnToolsVersion = 7.3;
@@ -435,49 +331,23 @@
 			projectRoot = "";
 			targets = (
 				4CBA61641D8A048200B31FC1 /* iOS */,
-<<<<<<< HEAD
-				4C18F0681D90A2BF009120A0 /* macOS */,
-=======
 				4C17747E1D909740000C0AFD /* macOS */,
->>>>>>> 04af93da
 			);
 		};
 /* End PBXProject section */
 
 /* Begin PBXResourcesBuildPhase section */
-<<<<<<< HEAD
-		4C18F0671D90A2BF009120A0 /* Resources */ = {
-			isa = PBXResourcesBuildPhase;
-			buildActionMask = 2147483647;
-			files = (
-				4C18F0911D90A2DE009120A0 /* hex-65x65-65x230.png in Resources */,
-				4C18F0991D90A2EE009120A0 /* MainMenu.xib in Resources */,
-				4C18F0961D90A2DE009120A0 /* staggered-64x192.png in Resources */,
-				4C18F08C1D90A2DE009120A0 /* isometric-16x8.tmx in Resources */,
-				4C18F0931D90A2DE009120A0 /* isometric-130x230.png in Resources */,
-				4C18F0971D90A2DE009120A0 /* roguelike-16x16-anim.tsx in Resources */,
-				4C18F0921D90A2DE009120A0 /* isometric-16x8.png in Resources */,
-				4C18F08E1D90A2DE009120A0 /* ortho4-16x16.tmx in Resources */,
-				4C18F0951D90A2DE009120A0 /* roguelike-16x16-anim.png in Resources */,
-				4C18F08F1D90A2DE009120A0 /* roguelike-16x16.tmx in Resources */,
-				4C18F0901D90A2DE009120A0 /* staggered-64x33.tmx in Resources */,
-				4C18F0941D90A2DE009120A0 /* ortho4-16x16.png in Resources */,
-				4C18F08A1D90A2DE009120A0 /* DemoFiles.plist in Resources */,
-				4C18F07A1D90A2CA009120A0 /* Assets.xcassets in Resources */,
-				4C18F08B1D90A2DE009120A0 /* hex1-65x65.tmx in Resources */,
-				4C18F08D1D90A2DE009120A0 /* isometric-130x66.tmx in Resources */,
-=======
 		4C17747D1D909740000C0AFD /* Resources */ = {
 			isa = PBXResourcesBuildPhase;
 			buildActionMask = 2147483647;
 			files = (
 				4C1774AC1D90999C000C0AFD /* roguelike-16x16-anim.png in Resources */,
 				4C1774A91D90999C000C0AFD /* isometric-16x8.png in Resources */,
+				4CF891DA1DA577110069F4DD /* MainMenu.xib in Resources */,
 				4C1774A21D90999C000C0AFD /* hex1-65x65.tmx in Resources */,
 				4C1774A71D90999C000C0AFD /* staggered-64x33.tmx in Resources */,
 				4C1774A81D90999C000C0AFD /* hex-65x65-65x230.png in Resources */,
 				4C1774A61D90999C000C0AFD /* roguelike-16x16.tmx in Resources */,
-				4C17749B1D9097AC000C0AFD /* Main.storyboard in Resources */,
 				4C1774A51D90999C000C0AFD /* ortho4-16x16.tmx in Resources */,
 				4C1774AD1D90999C000C0AFD /* staggered-64x192.png in Resources */,
 				4C1774AA1D90999C000C0AFD /* isometric-130x230.png in Resources */,
@@ -487,7 +357,7 @@
 				4C15578A1D9E10D500A75036 /* isometric-64x32.png in Resources */,
 				4C1774AE1D90999C000C0AFD /* roguelike-16x16-anim.tsx in Resources */,
 				4C1774A41D90999C000C0AFD /* isometric-130x66.tmx in Resources */,
->>>>>>> 04af93da
+				4C439BBC1DA5234E00954AF7 /* (null) in Resources */,
 			);
 			runOnlyForDeploymentPostprocessing = 0;
 		};
@@ -509,10 +379,7 @@
 				4CD6D2DE1D8B9EA10083DA7B /* isometric-130x230.png in Resources */,
 				4CFEA35C1D8D04320055C150 /* hex-65x65-65x230.png in Resources */,
 				4CFEA3581D8D02D20055C150 /* staggered-64x33.tmx in Resources */,
-<<<<<<< HEAD
-=======
 				4C1557891D9E10D500A75036 /* isometric-64x32.png in Resources */,
->>>>>>> 04af93da
 				4CD6D2D51D8B9DE20083DA7B /* roguelike-16x16-anim.tsx in Resources */,
 				4CD6D2DD1D8B9EA10083DA7B /* isometric-130x66.tmx in Resources */,
 			);
@@ -521,28 +388,6 @@
 /* End PBXResourcesBuildPhase section */
 
 /* Begin PBXSourcesBuildPhase section */
-<<<<<<< HEAD
-		4C18F0651D90A2BF009120A0 /* Sources */ = {
-			isa = PBXSourcesBuildPhase;
-			buildActionMask = 2147483647;
-			files = (
-				4C18F0881D90A2D5009120A0 /* SKTilesetData.swift in Sources */,
-				4C18F0861D90A2D5009120A0 /* SKTileObject.swift in Sources */,
-				4C18F0851D90A2D5009120A0 /* SKTilemapParser.swift in Sources */,
-				4C18F0841D90A2D5009120A0 /* SKTilemap.swift in Sources */,
-				4C18F0811D90A2D5009120A0 /* SKTiledSceneCamera.swift in Sources */,
-				4C18F0891D90A2D5009120A0 /* SKTiledObject.swift in Sources */,
-				4C18F07E1D90A2D5009120A0 /* SKTilemap+Debug.swift in Sources */,
-				4C18F07B1D90A2CD009120A0 /* SKTiledDemoScene.swift in Sources */,
-				4C18F0821D90A2D5009120A0 /* SKTiledScene.swift in Sources */,
-				4C18F07D1D90A2D5009120A0 /* SKTiled+Extensions.swift in Sources */,
-				4C18F0801D90A2D5009120A0 /* SKTile.swift in Sources */,
-				4C18F0831D90A2D5009120A0 /* SKTileLayer.swift in Sources */,
-				4C18F0981D90A2EB009120A0 /* AppDelegate.swift in Sources */,
-				4C18F07C1D90A2CF009120A0 /* ButtonNode.swift in Sources */,
-				4C18F0871D90A2D5009120A0 /* SKTileset.swift in Sources */,
-				4C18F07F1D90A2D5009120A0 /* SKTilemap+Properties.swift in Sources */,
-=======
 		4C17747B1D909740000C0AFD /* Sources */ = {
 			isa = PBXSourcesBuildPhase;
 			buildActionMask = 2147483647;
@@ -555,15 +400,14 @@
 				4C1774BA1D9099A3000C0AFD /* SKTiledObject.swift in Sources */,
 				4C1774B61D9099A3000C0AFD /* SKTilemapParser.swift in Sources */,
 				4C1774B31D9099A3000C0AFD /* SKTiledScene.swift in Sources */,
+				4CF891D41DA577110069F4DD /* AppDelegate.swift in Sources */,
 				4C1774B01D9099A3000C0AFD /* SKTilemap+Properties.swift in Sources */,
 				4C1774AF1D9099A3000C0AFD /* SKTiled+Extensions.swift in Sources */,
 				4C1774A01D90998F000C0AFD /* ButtonNode.swift in Sources */,
+				4C439BBD1DA5234E00954AF7 /* (null) in Sources */,
 				4C1774B41D9099A3000C0AFD /* SKTileLayer.swift in Sources */,
 				4C1774B91D9099A3000C0AFD /* SKTilesetData.swift in Sources */,
 				4C1774B51D9099A3000C0AFD /* SKTilemap.swift in Sources */,
-				4C17749A1D9097AC000C0AFD /* AppDelegate.swift in Sources */,
-				4C17749C1D9097AC000C0AFD /* GameViewController.swift in Sources */,
->>>>>>> 04af93da
 			);
 			runOnlyForDeploymentPostprocessing = 0;
 		};
@@ -581,11 +425,6 @@
 				4C88E1E61D8A4EBE00FCCFA3 /* SKTilemapParser.swift in Sources */,
 				4CBB6A9F1D8CBA8A00DB56F1 /* SKTilemap+Properties.swift in Sources */,
 				4CBA61A21D8A0ACF00B31FC1 /* SKTiledDemoScene.swift in Sources */,
-<<<<<<< HEAD
-				4CBA61911D8A0A5700B31FC1 /* GameViewController.swift in Sources */,
-				4CBA618E1D8A0A5700B31FC1 /* AppDelegate.swift in Sources */,
-=======
->>>>>>> 04af93da
 				4C88E1E51D8A4EBE00FCCFA3 /* SKTiled+Extensions.swift in Sources */,
 				4C88E1E21D8A4EBE00FCCFA3 /* SKTileLayer.swift in Sources */,
 				4C88E1DE1D8A4EBE00FCCFA3 /* SKTile.swift in Sources */,
@@ -598,23 +437,6 @@
 /* End PBXSourcesBuildPhase section */
 
 /* Begin PBXVariantGroup section */
-<<<<<<< HEAD
-		4C18F0621D90A21F009120A0 /* MainMenu.xib */ = {
-			isa = PBXVariantGroup;
-			children = (
-				4C18F0631D90A21F009120A0 /* Base */,
-			);
-			name = MainMenu.xib;
-=======
-		4C1774961D9097AC000C0AFD /* Main.storyboard */ = {
-			isa = PBXVariantGroup;
-			children = (
-				4C1774971D9097AC000C0AFD /* Base */,
-			);
-			name = Main.storyboard;
->>>>>>> 04af93da
-			sourceTree = "<group>";
-		};
 		4CBA61871D8A0A5700B31FC1 /* LaunchScreen.storyboard */ = {
 			isa = PBXVariantGroup;
 			children = (
@@ -634,14 +456,6 @@
 /* End PBXVariantGroup section */
 
 /* Begin XCBuildConfiguration section */
-<<<<<<< HEAD
-		4C18F0781D90A2BF009120A0 /* Debug */ = {
-			isa = XCBuildConfiguration;
-			buildSettings = {
-				ASSETCATALOG_COMPILER_APPICON_NAME = AppIcon;
-				CODE_SIGN_IDENTITY = "Mac Developer";
-				COMBINE_HIDPI_IMAGES = YES;
-=======
 		4C1774921D909740000C0AFD /* Debug */ = {
 			isa = XCBuildConfiguration;
 			buildSettings = {
@@ -652,26 +466,15 @@
 				CODE_SIGN_IDENTITY = "Mac Developer";
 				COMBINE_HIDPI_IMAGES = YES;
 				DEBUG_INFORMATION_FORMAT = dwarf;
->>>>>>> 04af93da
 				DEVELOPMENT_TEAM = 747QKN4G7U;
-				INFOPLIST_FILE = "$(SRCROOT)/Swift/macOS/Info.plist";
+				INFOPLIST_FILE = "$(SRCROOT)/SKTiled/macOS/Info.plist";
 				LD_RUNPATH_SEARCH_PATHS = "$(inherited) @executable_path/../Frameworks";
 				MACOSX_DEPLOYMENT_TARGET = 10.12;
 				PRODUCT_BUNDLE_IDENTIFIER = com.supermeerkat.SKTiled;
 				PRODUCT_NAME = SKTiled;
 				SDKROOT = macosx;
-<<<<<<< HEAD
+				SWIFT_ACTIVE_COMPILATION_CONDITIONS = DEBUG;
 				SWIFT_VERSION = 2.3;
-			};
-			name = Debug;
-		};
-		4C18F0791D90A2BF009120A0 /* Release */ = {
-			isa = XCBuildConfiguration;
-			buildSettings = {
-				ASSETCATALOG_COMPILER_APPICON_NAME = AppIcon;
-=======
-				SWIFT_ACTIVE_COMPILATION_CONDITIONS = DEBUG;
-				SWIFT_VERSION = 3.0;
 			};
 			name = Debug;
 		};
@@ -682,22 +485,17 @@
 				CLANG_WARN_DOCUMENTATION_COMMENTS = YES;
 				CLANG_WARN_INFINITE_RECURSION = YES;
 				CLANG_WARN_SUSPICIOUS_MOVES = YES;
->>>>>>> 04af93da
 				CODE_SIGN_IDENTITY = "Mac Developer";
 				COMBINE_HIDPI_IMAGES = YES;
 				DEVELOPMENT_TEAM = 747QKN4G7U;
-				INFOPLIST_FILE = "$(SRCROOT)/Swift/macOS/Info.plist";
+				INFOPLIST_FILE = "$(SRCROOT)/SKTiled/macOS/Info.plist";
 				LD_RUNPATH_SEARCH_PATHS = "$(inherited) @executable_path/../Frameworks";
 				MACOSX_DEPLOYMENT_TARGET = 10.12;
 				PRODUCT_BUNDLE_IDENTIFIER = com.supermeerkat.SKTiled;
 				PRODUCT_NAME = SKTiled;
 				SDKROOT = macosx;
-<<<<<<< HEAD
+				SWIFT_OPTIMIZATION_LEVEL = "-Owholemodule";
 				SWIFT_VERSION = 2.3;
-=======
-				SWIFT_OPTIMIZATION_LEVEL = "-Owholemodule";
-				SWIFT_VERSION = 3.0;
->>>>>>> 04af93da
 			};
 			name = Release;
 		};
@@ -794,15 +592,11 @@
 			buildSettings = {
 				ASSETCATALOG_COMPILER_APPICON_NAME = AppIcon;
 				DEVELOPMENT_TEAM = 747QKN4G7U;
-				INFOPLIST_FILE = "$(SRCROOT)/Swift/iOS/Info.plist";
+				INFOPLIST_FILE = "$(SRCROOT)/SKTiled/iOS/Info.plist";
 				LD_RUNPATH_SEARCH_PATHS = "$(inherited) @executable_path/Frameworks";
 				PRODUCT_BUNDLE_IDENTIFIER = com.supermeerkat.SKTiled;
 				PRODUCT_NAME = SKTiled;
-<<<<<<< HEAD
 				SWIFT_VERSION = 2.3;
-=======
-				SWIFT_VERSION = 3.0;
->>>>>>> 04af93da
 			};
 			name = Debug;
 		};
@@ -811,34 +605,22 @@
 			buildSettings = {
 				ASSETCATALOG_COMPILER_APPICON_NAME = AppIcon;
 				DEVELOPMENT_TEAM = 747QKN4G7U;
-				INFOPLIST_FILE = "$(SRCROOT)/Swift/iOS/Info.plist";
+				INFOPLIST_FILE = "$(SRCROOT)/SKTiled/iOS/Info.plist";
 				LD_RUNPATH_SEARCH_PATHS = "$(inherited) @executable_path/Frameworks";
 				PRODUCT_BUNDLE_IDENTIFIER = com.supermeerkat.SKTiled;
 				PRODUCT_NAME = SKTiled;
-<<<<<<< HEAD
 				SWIFT_VERSION = 2.3;
-=======
-				SWIFT_VERSION = 3.0;
->>>>>>> 04af93da
 			};
 			name = Release;
 		};
 /* End XCBuildConfiguration section */
 
 /* Begin XCConfigurationList section */
-<<<<<<< HEAD
-		4C18F0771D90A2BF009120A0 /* Build configuration list for PBXNativeTarget "macOS" */ = {
-			isa = XCConfigurationList;
-			buildConfigurations = (
-				4C18F0781D90A2BF009120A0 /* Debug */,
-				4C18F0791D90A2BF009120A0 /* Release */,
-=======
 		4C1774911D909740000C0AFD /* Build configuration list for PBXNativeTarget "macOS" */ = {
 			isa = XCConfigurationList;
 			buildConfigurations = (
 				4C1774921D909740000C0AFD /* Debug */,
 				4C1774931D909740000C0AFD /* Release */,
->>>>>>> 04af93da
 			);
 			defaultConfigurationIsVisible = 0;
 			defaultConfigurationName = Release;
